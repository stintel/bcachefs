/*
 * neo1973_wm8753.c  --  SoC audio for Openmoko Neo1973 and Freerunner devices
 *
 * Copyright 2007 Openmoko Inc
 * Author: Graeme Gregory <graeme@openmoko.org>
 * Copyright 2007 Wolfson Microelectronics PLC.
 * Author: Graeme Gregory
 *         graeme.gregory@wolfsonmicro.com or linux@wolfsonmicro.com
 * Copyright 2009 Wolfson Microelectronics
 *
 *  This program is free software; you can redistribute  it and/or modify it
 *  under  the terms of  the GNU General  Public License as published by the
 *  Free Software Foundation;  either version 2 of the  License, or (at your
 *  option) any later version.
 */

#include <linux/module.h>
#include <linux/platform_device.h>
#include <linux/gpio.h>

#include <sound/soc.h>

#include <asm/mach-types.h>
#include <plat/regs-iis.h>
#include <mach/gta02.h>

#include "../codecs/wm8753.h"
#include "s3c24xx-i2s.h"

static int neo1973_hifi_hw_params(struct snd_pcm_substream *substream,
	struct snd_pcm_hw_params *params)
{
	struct snd_soc_pcm_runtime *rtd = substream->private_data;
	struct snd_soc_dai *codec_dai = rtd->codec_dai;
	struct snd_soc_dai *cpu_dai = rtd->cpu_dai;
	unsigned int pll_out = 0, bclk = 0;
	int ret = 0;
	unsigned long iis_clkrate;

	iis_clkrate = s3c24xx_i2s_get_clockrate();

	switch (params_rate(params)) {
	case 8000:
	case 16000:
		pll_out = 12288000;
		break;
	case 48000:
		bclk = WM8753_BCLK_DIV_4;
		pll_out = 12288000;
		break;
	case 96000:
		bclk = WM8753_BCLK_DIV_2;
		pll_out = 12288000;
		break;
	case 11025:
		bclk = WM8753_BCLK_DIV_16;
		pll_out = 11289600;
		break;
	case 22050:
		bclk = WM8753_BCLK_DIV_8;
		pll_out = 11289600;
		break;
	case 44100:
		bclk = WM8753_BCLK_DIV_4;
		pll_out = 11289600;
		break;
	case 88200:
		bclk = WM8753_BCLK_DIV_2;
		pll_out = 11289600;
		break;
	}

	/* set codec DAI configuration */
	ret = snd_soc_dai_set_fmt(codec_dai,
		SND_SOC_DAIFMT_I2S | SND_SOC_DAIFMT_NB_NF |
		SND_SOC_DAIFMT_CBM_CFM);
	if (ret < 0)
		return ret;

	/* set cpu DAI configuration */
	ret = snd_soc_dai_set_fmt(cpu_dai,
		SND_SOC_DAIFMT_I2S | SND_SOC_DAIFMT_NB_NF |
		SND_SOC_DAIFMT_CBM_CFM);
	if (ret < 0)
		return ret;

	/* set the codec system clock for DAC and ADC */
	ret = snd_soc_dai_set_sysclk(codec_dai, WM8753_MCLK, pll_out,
		SND_SOC_CLOCK_IN);
	if (ret < 0)
		return ret;

	/* set MCLK division for sample rate */
	ret = snd_soc_dai_set_clkdiv(cpu_dai, S3C24XX_DIV_MCLK,
		S3C2410_IISMOD_32FS);
	if (ret < 0)
		return ret;

	/* set codec BCLK division for sample rate */
	ret = snd_soc_dai_set_clkdiv(codec_dai, WM8753_BCLKDIV, bclk);
	if (ret < 0)
		return ret;

	/* set prescaler division for sample rate */
	ret = snd_soc_dai_set_clkdiv(cpu_dai, S3C24XX_DIV_PRESCALER,
		S3C24XX_PRESCALE(4, 4));
	if (ret < 0)
		return ret;

	/* codec PLL input is PCLK/4 */
	ret = snd_soc_dai_set_pll(codec_dai, WM8753_PLL1, 0,
		iis_clkrate / 4, pll_out);
	if (ret < 0)
		return ret;

	return 0;
}

static int neo1973_hifi_hw_free(struct snd_pcm_substream *substream)
{
	struct snd_soc_pcm_runtime *rtd = substream->private_data;
	struct snd_soc_dai *codec_dai = rtd->codec_dai;

	/* disable the PLL */
	return snd_soc_dai_set_pll(codec_dai, WM8753_PLL1, 0, 0, 0);
}

/*
 * Neo1973 WM8753 HiFi DAI opserations.
 */
static struct snd_soc_ops neo1973_hifi_ops = {
	.hw_params = neo1973_hifi_hw_params,
	.hw_free = neo1973_hifi_hw_free,
};

static int neo1973_voice_hw_params(struct snd_pcm_substream *substream,
	struct snd_pcm_hw_params *params)
{
	struct snd_soc_pcm_runtime *rtd = substream->private_data;
	struct snd_soc_dai *codec_dai = rtd->codec_dai;
	unsigned int pcmdiv = 0;
	int ret = 0;
	unsigned long iis_clkrate;

	iis_clkrate = s3c24xx_i2s_get_clockrate();

	if (params_rate(params) != 8000)
		return -EINVAL;
	if (params_channels(params) != 1)
		return -EINVAL;

	pcmdiv = WM8753_PCM_DIV_6; /* 2.048 MHz */

	/* todo: gg check mode (DSP_B) against CSR datasheet */
	/* set codec DAI configuration */
	ret = snd_soc_dai_set_fmt(codec_dai, SND_SOC_DAIFMT_DSP_B |
		SND_SOC_DAIFMT_NB_NF | SND_SOC_DAIFMT_CBS_CFS);
	if (ret < 0)
		return ret;

	/* set the codec system clock for DAC and ADC */
	ret = snd_soc_dai_set_sysclk(codec_dai, WM8753_PCMCLK, 12288000,
		SND_SOC_CLOCK_IN);
	if (ret < 0)
		return ret;

	/* set codec PCM division for sample rate */
	ret = snd_soc_dai_set_clkdiv(codec_dai, WM8753_PCMDIV, pcmdiv);
	if (ret < 0)
		return ret;

	/* configure and enable PLL for 12.288MHz output */
	ret = snd_soc_dai_set_pll(codec_dai, WM8753_PLL2, 0,
		iis_clkrate / 4, 12288000);
	if (ret < 0)
		return ret;

	return 0;
}

static int neo1973_voice_hw_free(struct snd_pcm_substream *substream)
{
	struct snd_soc_pcm_runtime *rtd = substream->private_data;
	struct snd_soc_dai *codec_dai = rtd->codec_dai;

	/* disable the PLL */
	return snd_soc_dai_set_pll(codec_dai, WM8753_PLL2, 0, 0, 0);
}

static struct snd_soc_ops neo1973_voice_ops = {
	.hw_params = neo1973_voice_hw_params,
	.hw_free = neo1973_voice_hw_free,
};

/* Shared routes and controls */

static const struct snd_soc_dapm_widget neo1973_wm8753_dapm_widgets[] = {
	SND_SOC_DAPM_LINE("GSM Line Out", NULL),
	SND_SOC_DAPM_LINE("GSM Line In", NULL),
	SND_SOC_DAPM_MIC("Headset Mic", NULL),
	SND_SOC_DAPM_MIC("Handset Mic", NULL),
};

static const struct snd_soc_dapm_route neo1973_wm8753_routes[] = {
	/* Connections to the GSM Module */
	{"GSM Line Out", NULL, "MONO1"},
	{"GSM Line Out", NULL, "MONO2"},
	{"RXP", NULL, "GSM Line In"},
	{"RXN", NULL, "GSM Line In"},

	/* Connections to Headset */
	{"MIC1", NULL, "Mic Bias"},
	{"Mic Bias", NULL, "Headset Mic"},

	/* Call Mic */
	{"MIC2", NULL, "Mic Bias"},
	{"MIC2N", NULL, "Mic Bias"},
	{"Mic Bias", NULL, "Handset Mic"},

	/* Connect the ALC pins */
	{"ACIN", NULL, "ACOP"},
};

static const struct snd_kcontrol_new neo1973_wm8753_controls[] = {
	SOC_DAPM_PIN_SWITCH("GSM Line Out"),
	SOC_DAPM_PIN_SWITCH("GSM Line In"),
	SOC_DAPM_PIN_SWITCH("Headset Mic"),
	SOC_DAPM_PIN_SWITCH("Handset Mic"),
};

/* GTA02 specific routes and controls */

#ifdef CONFIG_MACH_NEO1973_GTA02

static int gta02_speaker_enabled;

static int lm4853_set_spk(struct snd_kcontrol *kcontrol,
	struct snd_ctl_elem_value *ucontrol)
{
	gta02_speaker_enabled = ucontrol->value.integer.value[0];

	gpio_set_value(GTA02_GPIO_HP_IN, !gta02_speaker_enabled);

	return 0;
}

static int lm4853_get_spk(struct snd_kcontrol *kcontrol,
	struct snd_ctl_elem_value *ucontrol)
{
	ucontrol->value.integer.value[0] = gta02_speaker_enabled;
	return 0;
}

static int lm4853_event(struct snd_soc_dapm_widget *w,
			struct snd_kcontrol *k, int event)
{
	gpio_set_value(GTA02_GPIO_AMP_SHUT, SND_SOC_DAPM_EVENT_OFF(event));

	return 0;
}

static const struct snd_soc_dapm_route neo1973_gta02_routes[] = {
	/* Connections to the amp */
	{"Stereo Out", NULL, "LOUT1"},
	{"Stereo Out", NULL, "ROUT1"},

	/* Call Speaker */
	{"Handset Spk", NULL, "LOUT2"},
	{"Handset Spk", NULL, "ROUT2"},
};

static const struct snd_kcontrol_new neo1973_gta02_wm8753_controls[] = {
	SOC_DAPM_PIN_SWITCH("Handset Spk"),
	SOC_DAPM_PIN_SWITCH("Stereo Out"),

	SOC_SINGLE_BOOL_EXT("Amp Spk Switch", 0,
		lm4853_get_spk,
		lm4853_set_spk),
};
<<<<<<< HEAD

static const struct snd_soc_dapm_widget neo1973_gta02_wm8753_dapm_widgets[] = {
	SND_SOC_DAPM_SPK("Handset Spk", NULL),
	SND_SOC_DAPM_SPK("Stereo Out", lm4853_event),
};

static int neo1973_gta02_wm8753_init(struct snd_soc_codec *codec)
{
	struct snd_soc_dapm_context *dapm = &codec->dapm;
	int ret;

	ret = snd_soc_dapm_new_controls(dapm, neo1973_gta02_wm8753_dapm_widgets,
			ARRAY_SIZE(neo1973_gta02_wm8753_dapm_widgets));
	if (ret)
		return ret;

	ret = snd_soc_dapm_add_routes(dapm, neo1973_gta02_routes,
			ARRAY_SIZE(neo1973_gta02_routes));
	if (ret)
		return ret;

	ret = snd_soc_add_controls(codec, neo1973_gta02_wm8753_controls,
			ARRAY_SIZE(neo1973_gta02_wm8753_controls));
	if (ret)
		return ret;

	snd_soc_dapm_disable_pin(dapm, "Stereo Out");
	snd_soc_dapm_disable_pin(dapm, "Handset Spk");
	snd_soc_dapm_ignore_suspend(dapm, "Stereo Out");
	snd_soc_dapm_ignore_suspend(dapm, "Handset Spk");

=======

static const struct snd_soc_dapm_widget neo1973_gta02_wm8753_dapm_widgets[] = {
	SND_SOC_DAPM_SPK("Handset Spk", NULL),
	SND_SOC_DAPM_SPK("Stereo Out", lm4853_event),
};

static int neo1973_gta02_wm8753_init(struct snd_soc_codec *codec)
{
	struct snd_soc_dapm_context *dapm = &codec->dapm;
	int ret;

	ret = snd_soc_dapm_new_controls(dapm, neo1973_gta02_wm8753_dapm_widgets,
			ARRAY_SIZE(neo1973_gta02_wm8753_dapm_widgets));
	if (ret)
		return ret;

	ret = snd_soc_dapm_add_routes(dapm, neo1973_gta02_routes,
			ARRAY_SIZE(neo1973_gta02_routes));
	if (ret)
		return ret;

	ret = snd_soc_add_controls(codec, neo1973_gta02_wm8753_controls,
			ARRAY_SIZE(neo1973_gta02_wm8753_controls));
	if (ret)
		return ret;

	snd_soc_dapm_disable_pin(dapm, "Stereo Out");
	snd_soc_dapm_disable_pin(dapm, "Handset Spk");
	snd_soc_dapm_ignore_suspend(dapm, "Stereo Out");
	snd_soc_dapm_ignore_suspend(dapm, "Handset Spk");

>>>>>>> d762f438
	return 0;
}

#else
static int neo1973_gta02_wm8753_init(struct snd_soc_code *codec) { return 0; }
#endif

static int neo1973_wm8753_init(struct snd_soc_pcm_runtime *rtd)
{
	struct snd_soc_codec *codec = rtd->codec;
	struct snd_soc_dapm_context *dapm = &codec->dapm;
	int ret;

	/* set up NC codec pins */
	if (machine_is_neo1973_gta01()) {
		snd_soc_dapm_nc_pin(dapm, "LOUT2");
		snd_soc_dapm_nc_pin(dapm, "ROUT2");
	}
	snd_soc_dapm_nc_pin(dapm, "OUT3");
	snd_soc_dapm_nc_pin(dapm, "OUT4");
	snd_soc_dapm_nc_pin(dapm, "LINE1");
	snd_soc_dapm_nc_pin(dapm, "LINE2");

	/* Add neo1973 specific widgets */
	ret = snd_soc_dapm_new_controls(dapm, neo1973_wm8753_dapm_widgets,
			ARRAY_SIZE(neo1973_wm8753_dapm_widgets));
	if (ret)
		return ret;

	/* add neo1973 specific controls */
	ret = snd_soc_add_controls(codec, neo1973_wm8753_controls,
			ARRAY_SIZE(neo1973_wm8753_controls));
	if (ret)
		return ret;

	/* set up neo1973 specific audio routes */
	ret = snd_soc_dapm_add_routes(dapm, neo1973_wm8753_routes,
			ARRAY_SIZE(neo1973_wm8753_routes));
	if (ret)
		return ret;

	/* set endpoints to default off mode */
	snd_soc_dapm_disable_pin(dapm, "GSM Line Out");
	snd_soc_dapm_disable_pin(dapm, "GSM Line In");
	snd_soc_dapm_disable_pin(dapm, "Headset Mic");
	snd_soc_dapm_disable_pin(dapm, "Handset Mic");

	/* allow audio paths from the GSM modem to run during suspend */
	snd_soc_dapm_ignore_suspend(dapm, "GSM Line Out");
	snd_soc_dapm_ignore_suspend(dapm, "GSM Line In");
	snd_soc_dapm_ignore_suspend(dapm, "Headset Mic");
	snd_soc_dapm_ignore_suspend(dapm, "Handset Mic");

	if (machine_is_neo1973_gta02()) {
		ret = neo1973_gta02_wm8753_init(codec);
		if (ret)
			return ret;
	}

	snd_soc_dapm_sync(dapm);

	return 0;
}

/* GTA01 specific controls */

#ifdef CONFIG_MACH_NEO1973_GTA01

static const struct snd_soc_dapm_route neo1973_lm4857_routes[] = {
	{"Amp IN", NULL, "ROUT1"},
	{"Amp IN", NULL, "LOUT1"},

	{"Handset Spk", NULL, "Amp EP"},
	{"Stereo Out", NULL, "Amp LS"},
	{"Headphone", NULL, "Amp HP"},
};

static const struct snd_soc_dapm_widget neo1973_lm4857_dapm_widgets[] = {
	SND_SOC_DAPM_SPK("Handset Spk", NULL),
	SND_SOC_DAPM_SPK("Stereo Out", NULL),
	SND_SOC_DAPM_HP("Headphone", NULL),
};

static int neo1973_lm4857_init(struct snd_soc_dapm_context *dapm)
{
	int ret;

	ret = snd_soc_dapm_new_controls(dapm, neo1973_lm4857_dapm_widgets,
			ARRAY_SIZE(neo1973_lm4857_dapm_widgets));
	if (ret)
		return ret;

	ret = snd_soc_dapm_add_routes(dapm, neo1973_lm4857_routes,
			ARRAY_SIZE(neo1973_lm4857_routes));
	if (ret)
		return ret;

	snd_soc_dapm_ignore_suspend(dapm, "Stereo Out");
	snd_soc_dapm_ignore_suspend(dapm, "Handset Spk");
	snd_soc_dapm_ignore_suspend(dapm, "Headphone");

	snd_soc_dapm_sync(dapm);

	return 0;
}

#else
static int neo1973_lm4857_init(struct snd_soc_dapm_context *dapm) { return 0; };
#endif

static struct snd_soc_dai_link neo1973_dai[] = {
{ /* Hifi Playback - for similatious use with voice below */
	.name = "WM8753",
	.stream_name = "WM8753 HiFi",
	.platform_name = "samsung-audio",
	.cpu_dai_name = "s3c24xx-iis",
	.codec_dai_name = "wm8753-hifi",
	.codec_name = "wm8753-codec.0-001a",
	.init = neo1973_wm8753_init,
	.ops = &neo1973_hifi_ops,
},
{ /* Voice via BT */
	.name = "Bluetooth",
	.stream_name = "Voice",
<<<<<<< HEAD
	.platform_name = "samsung-audio",
=======
>>>>>>> d762f438
	.cpu_dai_name = "dfbmcs320-pcm",
	.codec_dai_name = "wm8753-voice",
	.codec_name = "wm8753-codec.0-001a",
	.ops = &neo1973_voice_ops,
},
};

static struct snd_soc_aux_dev neo1973_aux_devs[] = {
	{
		.name = "dfbmcs320",
		.codec_name = "dfbmcs320.0",
	},
	{
		.name = "lm4857",
		.codec_name = "lm4857.0-007c",
		.init = neo1973_lm4857_init,
	},
};

static struct snd_soc_codec_conf neo1973_codec_conf[] = {
	{
		.dev_name = "lm4857.0-007c",
		.name_prefix = "Amp",
	},
};

#ifdef CONFIG_MACH_NEO1973_GTA02
static const struct gpio neo1973_gta02_gpios[] = {
	{ GTA02_GPIO_HP_IN, GPIOF_OUT_INIT_HIGH, "GTA02_HP_IN" },
	{ GTA02_GPIO_AMP_SHUT, GPIOF_OUT_INIT_HIGH, "GTA02_AMP_SHUT" },
};
#else
static const struct gpio neo1973_gta02_gpios[] = {};
#endif

static struct snd_soc_card neo1973 = {
	.name = "neo1973",
	.dai_link = neo1973_dai,
	.num_links = ARRAY_SIZE(neo1973_dai),
	.aux_dev = neo1973_aux_devs,
	.num_aux_devs = ARRAY_SIZE(neo1973_aux_devs),
	.codec_conf = neo1973_codec_conf,
	.num_configs = ARRAY_SIZE(neo1973_codec_conf),
};

static struct platform_device *neo1973_snd_device;

static int __init neo1973_init(void)
{
	int ret;

	if (!machine_is_neo1973_gta01() && !machine_is_neo1973_gta02())
		return -ENODEV;

	if (machine_is_neo1973_gta02()) {
		neo1973.name = "neo1973gta02";
		neo1973.num_aux_devs = 1;

		ret = gpio_request_array(neo1973_gta02_gpios,
				ARRAY_SIZE(neo1973_gta02_gpios));
		if (ret)
			return ret;
	}

	neo1973_snd_device = platform_device_alloc("soc-audio", -1);
	if (!neo1973_snd_device) {
		ret = -ENOMEM;
		goto err_gpio_free;
	}

	platform_set_drvdata(neo1973_snd_device, &neo1973);
	ret = platform_device_add(neo1973_snd_device);

	if (ret)
		goto err_put_device;

	return 0;

err_put_device:
	platform_device_put(neo1973_snd_device);
err_gpio_free:
	if (machine_is_neo1973_gta02()) {
		gpio_free_array(neo1973_gta02_gpios,
				ARRAY_SIZE(neo1973_gta02_gpios));
	}
	return ret;
}
module_init(neo1973_init);

static void __exit neo1973_exit(void)
{
	platform_device_unregister(neo1973_snd_device);

	if (machine_is_neo1973_gta02()) {
		gpio_free_array(neo1973_gta02_gpios,
				ARRAY_SIZE(neo1973_gta02_gpios));
	}
}
module_exit(neo1973_exit);

/* Module information */
MODULE_AUTHOR("Graeme Gregory, graeme@openmoko.org, www.openmoko.org");
MODULE_DESCRIPTION("ALSA SoC WM8753 Neo1973 and Frerunner");
MODULE_LICENSE("GPL");<|MERGE_RESOLUTION|>--- conflicted
+++ resolved
@@ -277,7 +277,6 @@
 		lm4853_get_spk,
 		lm4853_set_spk),
 };
-<<<<<<< HEAD
 
 static const struct snd_soc_dapm_widget neo1973_gta02_wm8753_dapm_widgets[] = {
 	SND_SOC_DAPM_SPK("Handset Spk", NULL),
@@ -309,39 +308,6 @@
 	snd_soc_dapm_ignore_suspend(dapm, "Stereo Out");
 	snd_soc_dapm_ignore_suspend(dapm, "Handset Spk");
 
-=======
-
-static const struct snd_soc_dapm_widget neo1973_gta02_wm8753_dapm_widgets[] = {
-	SND_SOC_DAPM_SPK("Handset Spk", NULL),
-	SND_SOC_DAPM_SPK("Stereo Out", lm4853_event),
-};
-
-static int neo1973_gta02_wm8753_init(struct snd_soc_codec *codec)
-{
-	struct snd_soc_dapm_context *dapm = &codec->dapm;
-	int ret;
-
-	ret = snd_soc_dapm_new_controls(dapm, neo1973_gta02_wm8753_dapm_widgets,
-			ARRAY_SIZE(neo1973_gta02_wm8753_dapm_widgets));
-	if (ret)
-		return ret;
-
-	ret = snd_soc_dapm_add_routes(dapm, neo1973_gta02_routes,
-			ARRAY_SIZE(neo1973_gta02_routes));
-	if (ret)
-		return ret;
-
-	ret = snd_soc_add_controls(codec, neo1973_gta02_wm8753_controls,
-			ARRAY_SIZE(neo1973_gta02_wm8753_controls));
-	if (ret)
-		return ret;
-
-	snd_soc_dapm_disable_pin(dapm, "Stereo Out");
-	snd_soc_dapm_disable_pin(dapm, "Handset Spk");
-	snd_soc_dapm_ignore_suspend(dapm, "Stereo Out");
-	snd_soc_dapm_ignore_suspend(dapm, "Handset Spk");
-
->>>>>>> d762f438
 	return 0;
 }
 
@@ -466,10 +432,6 @@
 { /* Voice via BT */
 	.name = "Bluetooth",
 	.stream_name = "Voice",
-<<<<<<< HEAD
-	.platform_name = "samsung-audio",
-=======
->>>>>>> d762f438
 	.cpu_dai_name = "dfbmcs320-pcm",
 	.codec_dai_name = "wm8753-voice",
 	.codec_name = "wm8753-codec.0-001a",
