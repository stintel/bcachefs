#
# Makefile for the Linux Bluetooth subsystem.
#

obj-$(CONFIG_BT)	+= bluetooth.o
obj-$(CONFIG_BT_L2CAP)	+= l2cap.o
obj-$(CONFIG_BT_SCO)	+= sco.o
obj-$(CONFIG_BT_RFCOMM)	+= rfcomm/
obj-$(CONFIG_BT_BNEP)	+= bnep/
obj-$(CONFIG_BT_CMTP)	+= cmtp/
obj-$(CONFIG_BT_HIDP)	+= hidp/

<<<<<<< HEAD
bluetooth-y := af_bluetooth.o hci_core.o hci_conn.o hci_event.o hci_sock.o hci_sysfs.o lib.o
=======
bluetooth-y := af_bluetooth.o hci_core.o hci_conn.o hci_event.o mgmt.o hci_sock.o hci_sysfs.o lib.o
>>>>>>> 33af8813
<|MERGE_RESOLUTION|>--- conflicted
+++ resolved
@@ -10,8 +10,4 @@
 obj-$(CONFIG_BT_CMTP)	+= cmtp/
 obj-$(CONFIG_BT_HIDP)	+= hidp/
 
-<<<<<<< HEAD
-bluetooth-y := af_bluetooth.o hci_core.o hci_conn.o hci_event.o hci_sock.o hci_sysfs.o lib.o
-=======
-bluetooth-y := af_bluetooth.o hci_core.o hci_conn.o hci_event.o mgmt.o hci_sock.o hci_sysfs.o lib.o
->>>>>>> 33af8813
+bluetooth-y := af_bluetooth.o hci_core.o hci_conn.o hci_event.o mgmt.o hci_sock.o hci_sysfs.o lib.o