/* SPDX-License-Identifier: GPL-2.0 */
#ifndef _ASM_POWERPC_BOOK3S_64_HASH_4K_H
#define _ASM_POWERPC_BOOK3S_64_HASH_4K_H

<<<<<<< HEAD
#define H_PTE_INDEX_SIZE  9
#define H_PMD_INDEX_SIZE  7
#define H_PUD_INDEX_SIZE  9
#define H_PGD_INDEX_SIZE  9
=======
#define H_PTE_INDEX_SIZE  9  // size: 8B << 9 = 4KB, maps: 2^9 x   4KB =   2MB
#define H_PMD_INDEX_SIZE  7  // size: 8B << 7 = 1KB, maps: 2^7 x   2MB = 256MB
#define H_PUD_INDEX_SIZE  9  // size: 8B << 9 = 4KB, maps: 2^9 x 256MB = 128GB
#define H_PGD_INDEX_SIZE  9  // size: 8B << 9 = 4KB, maps: 2^9 x 128GB =  64TB
>>>>>>> 0ecfebd2

/*
 * Each context is 512TB. But on 4k we restrict our max TASK size to 64TB
 * Hence also limit max EA bits to 64TB.
 */
#define MAX_EA_BITS_PER_CONTEXT		46

#define REGION_SHIFT		(MAX_EA_BITS_PER_CONTEXT - 2)

/*
 * Our page table limit us to 64TB. Hence for the kernel mapping,
 * each MAP area is limited to 16 TB.
 * The four map areas are:  linear mapping, vmap, IO and vmemmap
 */
#define H_KERN_MAP_SIZE		(ASM_CONST(1) << REGION_SHIFT)

/*
 * Define the address range of the kernel non-linear virtual area
 * 16TB
 */
#define H_KERN_VIRT_START	ASM_CONST(0xc000100000000000)

#ifndef __ASSEMBLY__
#define H_PTE_TABLE_SIZE	(sizeof(pte_t) << H_PTE_INDEX_SIZE)
#define H_PMD_TABLE_SIZE	(sizeof(pmd_t) << H_PMD_INDEX_SIZE)
#define H_PUD_TABLE_SIZE	(sizeof(pud_t) << H_PUD_INDEX_SIZE)
#define H_PGD_TABLE_SIZE	(sizeof(pgd_t) << H_PGD_INDEX_SIZE)

#define H_PAGE_F_GIX_SHIFT	53
#define H_PAGE_F_SECOND	_RPAGE_RPN44	/* HPTE is in 2ndary HPTEG */
#define H_PAGE_F_GIX	(_RPAGE_RPN43 | _RPAGE_RPN42 | _RPAGE_RPN41)
#define H_PAGE_BUSY	_RPAGE_RSV1     /* software: PTE & hash are busy */
#define H_PAGE_HASHPTE	_RPAGE_RSV2     /* software: PTE & hash are busy */

/* PTE flags to conserve for HPTE identification */
#define _PAGE_HPTEFLAGS (H_PAGE_BUSY | H_PAGE_HASHPTE | \
			 H_PAGE_F_SECOND | H_PAGE_F_GIX)
/*
 * Not supported by 4k linux page size
 */
#define H_PAGE_4K_PFN	0x0
#define H_PAGE_THP_HUGE 0x0
#define H_PAGE_COMBO	0x0

/* 8 bytes per each pte entry */
#define H_PTE_FRAG_SIZE_SHIFT  (H_PTE_INDEX_SIZE + 3)
#define H_PTE_FRAG_NR	(PAGE_SIZE >> H_PTE_FRAG_SIZE_SHIFT)
#define H_PMD_FRAG_SIZE_SHIFT  (H_PMD_INDEX_SIZE + 3)
#define H_PMD_FRAG_NR	(PAGE_SIZE >> H_PMD_FRAG_SIZE_SHIFT)

/* memory key bits, only 8 keys supported */
#define H_PTE_PKEY_BIT0	0
#define H_PTE_PKEY_BIT1	0
#define H_PTE_PKEY_BIT2	_RPAGE_RSV3
#define H_PTE_PKEY_BIT3	_RPAGE_RSV4
#define H_PTE_PKEY_BIT4	_RPAGE_RSV5

/*
 * On all 4K setups, remap_4k_pfn() equates to remap_pfn_range()
 */
#define remap_4k_pfn(vma, addr, pfn, prot)	\
	remap_pfn_range((vma), (addr), (pfn), PAGE_SIZE, (prot))

#ifdef CONFIG_HUGETLB_PAGE
static inline int hash__hugepd_ok(hugepd_t hpd)
{
	unsigned long hpdval = hpd_val(hpd);
	/*
	 * if it is not a pte and have hugepd shift mask
	 * set, then it is a hugepd directory pointer
	 */
	if (!(hpdval & _PAGE_PTE) && (hpdval & _PAGE_PRESENT) &&
	    ((hpdval & HUGEPD_SHIFT_MASK) != 0))
		return true;
	return false;
}
#endif

/*
 * 4K PTE format is different from 64K PTE format. Saving the hash_slot is just
 * a matter of returning the PTE bits that need to be modified. On 64K PTE,
 * things are a little more involved and hence needs many more parameters to
 * accomplish the same. However we want to abstract this out from the caller by
 * keeping the prototype consistent across the two formats.
 */
static inline unsigned long pte_set_hidx(pte_t *ptep, real_pte_t rpte,
					 unsigned int subpg_index, unsigned long hidx,
					 int offset)
{
	return (hidx << H_PAGE_F_GIX_SHIFT) &
		(H_PAGE_F_SECOND | H_PAGE_F_GIX);
}

#ifdef CONFIG_TRANSPARENT_HUGEPAGE

static inline char *get_hpte_slot_array(pmd_t *pmdp)
{
	BUG();
	return NULL;
}

static inline unsigned int hpte_valid(unsigned char *hpte_slot_array, int index)
{
	BUG();
	return 0;
}

static inline unsigned int hpte_hash_index(unsigned char *hpte_slot_array,
					   int index)
{
	BUG();
	return 0;
}

static inline void mark_hpte_slot_valid(unsigned char *hpte_slot_array,
					unsigned int index, unsigned int hidx)
{
	BUG();
}

static inline int hash__pmd_trans_huge(pmd_t pmd)
{
	return 0;
}

static inline int hash__pmd_same(pmd_t pmd_a, pmd_t pmd_b)
{
	BUG();
	return 0;
}

static inline pmd_t hash__pmd_mkhuge(pmd_t pmd)
{
	BUG();
	return pmd;
}

extern unsigned long hash__pmd_hugepage_update(struct mm_struct *mm,
					   unsigned long addr, pmd_t *pmdp,
					   unsigned long clr, unsigned long set);
extern pmd_t hash__pmdp_collapse_flush(struct vm_area_struct *vma,
				   unsigned long address, pmd_t *pmdp);
extern void hash__pgtable_trans_huge_deposit(struct mm_struct *mm, pmd_t *pmdp,
					 pgtable_t pgtable);
extern pgtable_t hash__pgtable_trans_huge_withdraw(struct mm_struct *mm, pmd_t *pmdp);
extern pmd_t hash__pmdp_huge_get_and_clear(struct mm_struct *mm,
				       unsigned long addr, pmd_t *pmdp);
extern int hash__has_transparent_hugepage(void);
#endif

#endif /* !__ASSEMBLY__ */

#endif /* _ASM_POWERPC_BOOK3S_64_HASH_4K_H */<|MERGE_RESOLUTION|>--- conflicted
+++ resolved
@@ -2,17 +2,10 @@
 #ifndef _ASM_POWERPC_BOOK3S_64_HASH_4K_H
 #define _ASM_POWERPC_BOOK3S_64_HASH_4K_H
 
-<<<<<<< HEAD
-#define H_PTE_INDEX_SIZE  9
-#define H_PMD_INDEX_SIZE  7
-#define H_PUD_INDEX_SIZE  9
-#define H_PGD_INDEX_SIZE  9
-=======
 #define H_PTE_INDEX_SIZE  9  // size: 8B << 9 = 4KB, maps: 2^9 x   4KB =   2MB
 #define H_PMD_INDEX_SIZE  7  // size: 8B << 7 = 1KB, maps: 2^7 x   2MB = 256MB
 #define H_PUD_INDEX_SIZE  9  // size: 8B << 9 = 4KB, maps: 2^9 x 256MB = 128GB
 #define H_PGD_INDEX_SIZE  9  // size: 8B << 9 = 4KB, maps: 2^9 x 128GB =  64TB
->>>>>>> 0ecfebd2
 
 /*
  * Each context is 512TB. But on 4k we restrict our max TASK size to 64TB
