--- conflicted
+++ resolved
@@ -58,18 +58,11 @@
 #define __ALIGN_STR ".p2align 4,,15"
 #endif
 
-#define GLOBAL(name)	\
-	.globl name;	\
-	name:
-
 #ifdef CONFIG_X86_ALIGNMENT_16
 #define __ALIGN .align 16,0x90
 #define __ALIGN_STR ".align 16,0x90"
 #endif
 
-<<<<<<< HEAD
-=======
 #endif /* __ASSEMBLY__ */
 
->>>>>>> 467c88fe
 #endif /* _ASM_X86_LINKAGE_H */
