--- conflicted
+++ resolved
@@ -356,12 +356,7 @@
 	bool "Support SH7721 processor"
 	select CPU_SH3
 	select CPU_HAS_DSP
-<<<<<<< HEAD
-	select SYS_SUPPORTS_SH_CMT
-	select USB_ARCH_HAS_OHCI
-=======
-	select SYS_SUPPORTS_CMT
->>>>>>> 940ab8f1
+	select SYS_SUPPORTS_SH_CMT
 	select USB_OHCI_SH if USB_OHCI_HCD
 	help
 	  Select SH7721 if you have a SH3-DSP SH7721 CPU.
