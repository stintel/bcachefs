/* SPDX-License-Identifier: GPL-2.0-only */
/*
 * Copyright (C) 2012 Red Hat
 *
 * based in parts on udlfb.c:
 * Copyright (C) 2009 Roberto De Ioris <roberto@unbit.it>
 * Copyright (C) 2009 Jaya Kumar <jayakumar.lkml@gmail.com>
 * Copyright (C) 2009 Bernie Thompson <bernie@plugable.com>
 */

#ifndef UDL_DRV_H
#define UDL_DRV_H

#include <linux/usb.h>
#include <drm/drm_gem.h>
#include <linux/mm_types.h>

#define DRIVER_NAME		"udl"
#define DRIVER_DESC		"DisplayLink"
#define DRIVER_DATE		"20120220"

#define DRIVER_MAJOR		0
#define DRIVER_MINOR		0
#define DRIVER_PATCHLEVEL	1

#define UDL_BO_CACHEABLE		(1 << 0)
#define UDL_BO_WC		(1 << 1)

struct udl_device;

struct urb_node {
	struct list_head entry;
	struct udl_device *dev;
	struct delayed_work release_urb_work;
	struct urb *urb;
};

struct urb_list {
	struct list_head list;
	spinlock_t lock;
	struct semaphore limit_sem;
	int available;
	int count;
	size_t size;
};

struct udl_fbdev;

struct udl_device {
	struct drm_device drm;
	struct device *dev;
	struct usb_device *udev;
	struct drm_crtc *crtc;

	struct mutex gem_lock;

	int sku_pixel_limit;

	struct urb_list urbs;
	atomic_t lost_pixels; /* 1 = a render op failed. Need screen refresh */

	struct udl_fbdev *fbdev;
	char mode_buf[1024];
	uint32_t mode_buf_len;
	atomic_t bytes_rendered; /* raw pixel-bytes driver asked to render */
	atomic_t bytes_identical; /* saved effort with backbuffer comparison */
	atomic_t bytes_sent; /* to usb, after compression including overhead */
	atomic_t cpu_kcycles_used; /* transpired during pixel processing */
};

#define to_udl(x) container_of(x, struct udl_device, drm)

struct udl_gem_object {
	struct drm_gem_object base;
	struct page **pages;
	void *vmapping;
	struct sg_table *sg;
	unsigned int flags;
};

#define to_udl_bo(x) container_of(x, struct udl_gem_object, base)

struct udl_framebuffer {
	struct drm_framebuffer base;
	struct udl_gem_object *obj;
	bool active_16; /* active on the 16-bit channel */
};

#define to_udl_fb(x) container_of(x, struct udl_framebuffer, base)

/* modeset */
int udl_modeset_init(struct drm_device *dev);
void udl_modeset_restore(struct drm_device *dev);
void udl_modeset_cleanup(struct drm_device *dev);
int udl_connector_init(struct drm_device *dev, struct drm_encoder *encoder);

struct drm_encoder *udl_encoder_init(struct drm_device *dev);

struct urb *udl_get_urb(struct drm_device *dev);

int udl_submit_urb(struct drm_device *dev, struct urb *urb, size_t len);
void udl_urb_completion(struct urb *urb);

<<<<<<< HEAD
int udl_driver_load(struct drm_device *dev, unsigned long flags);
void udl_driver_unload(struct drm_device *dev);
void udl_driver_release(struct drm_device *dev);
=======
int udl_init(struct udl_device *udl);
void udl_fini(struct drm_device *dev);
>>>>>>> 0ecfebd2

int udl_fbdev_init(struct drm_device *dev);
void udl_fbdev_cleanup(struct drm_device *dev);
void udl_fbdev_unplug(struct drm_device *dev);
struct drm_framebuffer *
udl_fb_user_fb_create(struct drm_device *dev,
		      struct drm_file *file,
		      const struct drm_mode_fb_cmd2 *mode_cmd);

int udl_render_hline(struct drm_device *dev, int log_bpp, struct urb **urb_ptr,
		     const char *front, char **urb_buf_ptr,
		     u32 byte_offset, u32 device_byte_offset, u32 byte_width,
		     int *ident_ptr, int *sent_ptr);

int udl_dumb_create(struct drm_file *file_priv,
		    struct drm_device *dev,
		    struct drm_mode_create_dumb *args);
int udl_gem_mmap(struct drm_file *file_priv, struct drm_device *dev,
		 uint32_t handle, uint64_t *offset);

void udl_gem_free_object(struct drm_gem_object *gem_obj);
struct udl_gem_object *udl_gem_alloc_object(struct drm_device *dev,
					    size_t size);
struct dma_buf *udl_gem_prime_export(struct drm_device *dev,
				     struct drm_gem_object *obj, int flags);
struct drm_gem_object *udl_gem_prime_import(struct drm_device *dev,
				struct dma_buf *dma_buf);

int udl_gem_get_pages(struct udl_gem_object *obj);
void udl_gem_put_pages(struct udl_gem_object *obj);
int udl_gem_vmap(struct udl_gem_object *obj);
void udl_gem_vunmap(struct udl_gem_object *obj);
int udl_drm_gem_mmap(struct file *filp, struct vm_area_struct *vma);
vm_fault_t udl_gem_fault(struct vm_fault *vmf);

int udl_handle_damage(struct udl_framebuffer *fb, int x, int y,
		      int width, int height);

int udl_drop_usb(struct drm_device *dev);

#define CMD_WRITE_RAW8   "\xAF\x60" /**< 8 bit raw write command. */
#define CMD_WRITE_RL8    "\xAF\x61" /**< 8 bit run length command. */
#define CMD_WRITE_COPY8  "\xAF\x62" /**< 8 bit copy command. */
#define CMD_WRITE_RLX8   "\xAF\x63" /**< 8 bit extended run length command. */

#define CMD_WRITE_RAW16  "\xAF\x68" /**< 16 bit raw write command. */
#define CMD_WRITE_RL16   "\xAF\x69" /**< 16 bit run length command. */
#define CMD_WRITE_COPY16 "\xAF\x6A" /**< 16 bit copy command. */
#define CMD_WRITE_RLX16  "\xAF\x6B" /**< 16 bit extended run length command. */

#endif<|MERGE_RESOLUTION|>--- conflicted
+++ resolved
@@ -101,14 +101,8 @@
 int udl_submit_urb(struct drm_device *dev, struct urb *urb, size_t len);
 void udl_urb_completion(struct urb *urb);
 
-<<<<<<< HEAD
-int udl_driver_load(struct drm_device *dev, unsigned long flags);
-void udl_driver_unload(struct drm_device *dev);
-void udl_driver_release(struct drm_device *dev);
-=======
 int udl_init(struct udl_device *udl);
 void udl_fini(struct drm_device *dev);
->>>>>>> 0ecfebd2
 
 int udl_fbdev_init(struct drm_device *dev);
 void udl_fbdev_cleanup(struct drm_device *dev);
