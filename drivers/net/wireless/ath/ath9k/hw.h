/*
 * Copyright (c) 2008-2011 Atheros Communications Inc.
 *
 * Permission to use, copy, modify, and/or distribute this software for any
 * purpose with or without fee is hereby granted, provided that the above
 * copyright notice and this permission notice appear in all copies.
 *
 * THE SOFTWARE IS PROVIDED "AS IS" AND THE AUTHOR DISCLAIMS ALL WARRANTIES
 * WITH REGARD TO THIS SOFTWARE INCLUDING ALL IMPLIED WARRANTIES OF
 * MERCHANTABILITY AND FITNESS. IN NO EVENT SHALL THE AUTHOR BE LIABLE FOR
 * ANY SPECIAL, DIRECT, INDIRECT, OR CONSEQUENTIAL DAMAGES OR ANY DAMAGES
 * WHATSOEVER RESULTING FROM LOSS OF USE, DATA OR PROFITS, WHETHER IN AN
 * ACTION OF CONTRACT, NEGLIGENCE OR OTHER TORTIOUS ACTION, ARISING OUT OF
 * OR IN CONNECTION WITH THE USE OR PERFORMANCE OF THIS SOFTWARE.
 */

#ifndef HW_H
#define HW_H

#include <linux/if_ether.h>
#include <linux/delay.h>
#include <linux/io.h>

#include "mac.h"
#include "ani.h"
#include "eeprom.h"
#include "calib.h"
#include "reg.h"
#include "phy.h"
#include "btcoex.h"

#include "../regd.h"

#define ATHEROS_VENDOR_ID	0x168c

#define AR5416_DEVID_PCI	0x0023
#define AR5416_DEVID_PCIE	0x0024
#define AR9160_DEVID_PCI	0x0027
#define AR9280_DEVID_PCI	0x0029
#define AR9280_DEVID_PCIE	0x002a
#define AR9285_DEVID_PCIE	0x002b
#define AR2427_DEVID_PCIE	0x002c
#define AR9287_DEVID_PCI	0x002d
#define AR9287_DEVID_PCIE	0x002e
#define AR9300_DEVID_PCIE	0x0030
#define AR9300_DEVID_AR9340	0x0031
#define AR9300_DEVID_AR9485_PCIE 0x0032
#define AR9300_DEVID_AR9580	0x0033
#define AR9300_DEVID_AR9462	0x0034
#define AR9300_DEVID_AR9330	0x0035

#define AR5416_AR9100_DEVID	0x000b

#define	AR_SUBVENDOR_ID_NOG	0x0e11
#define AR_SUBVENDOR_ID_NEW_A	0x7065
#define AR5416_MAGIC		0x19641014

#define AR9280_COEX2WIRE_SUBSYSID	0x309b
#define AT9285_COEX3WIRE_SA_SUBSYSID	0x30aa
#define AT9285_COEX3WIRE_DA_SUBSYSID	0x30ab

#define ATH_AMPDU_LIMIT_MAX        (64 * 1024 - 1)

#define	ATH_DEFAULT_NOISE_FLOOR -95

#define ATH9K_RSSI_BAD			-128

#define ATH9K_NUM_CHANNELS	38

/* Register read/write primitives */
#define REG_WRITE(_ah, _reg, _val) \
	(_ah)->reg_ops.write((_ah), (_val), (_reg))

#define REG_READ(_ah, _reg) \
	(_ah)->reg_ops.read((_ah), (_reg))

#define REG_READ_MULTI(_ah, _addr, _val, _cnt)		\
	(_ah)->reg_ops.multi_read((_ah), (_addr), (_val), (_cnt))

#define REG_RMW(_ah, _reg, _set, _clr) \
	(_ah)->reg_ops.rmw((_ah), (_reg), (_set), (_clr))

#define ENABLE_REGWRITE_BUFFER(_ah)					\
	do {								\
		if ((_ah)->reg_ops.enable_write_buffer)	\
			(_ah)->reg_ops.enable_write_buffer((_ah)); \
	} while (0)

#define REGWRITE_BUFFER_FLUSH(_ah)					\
	do {								\
		if ((_ah)->reg_ops.write_flush)		\
			(_ah)->reg_ops.write_flush((_ah));	\
	} while (0)

#define PR_EEP(_s, _val)						\
	do {								\
		len += snprintf(buf + len, size - len, "%20s : %10d\n",	\
				_s, (_val));				\
	} while (0)

#define SM(_v, _f)  (((_v) << _f##_S) & _f)
#define MS(_v, _f)  (((_v) & _f) >> _f##_S)
#define REG_RMW_FIELD(_a, _r, _f, _v) \
	REG_RMW(_a, _r, (((_v) << _f##_S) & _f), (_f))
#define REG_READ_FIELD(_a, _r, _f) \
	(((REG_READ(_a, _r) & _f) >> _f##_S))
#define REG_SET_BIT(_a, _r, _f) \
	REG_RMW(_a, _r, (_f), 0)
#define REG_CLR_BIT(_a, _r, _f) \
	REG_RMW(_a, _r, 0, (_f))

#define DO_DELAY(x) do {					\
		if (((++(x) % 64) == 0) &&			\
		    (ath9k_hw_common(ah)->bus_ops->ath_bus_type	\
			!= ATH_USB))				\
			udelay(1);				\
	} while (0)

#define REG_WRITE_ARRAY(iniarray, column, regWr) \
	ath9k_hw_write_array(ah, iniarray, column, &(regWr))

#define AR_GPIO_OUTPUT_MUX_AS_OUTPUT             0
#define AR_GPIO_OUTPUT_MUX_AS_PCIE_ATTENTION_LED 1
#define AR_GPIO_OUTPUT_MUX_AS_PCIE_POWER_LED     2
#define AR_GPIO_OUTPUT_MUX_AS_TX_FRAME           3
#define AR_GPIO_OUTPUT_MUX_AS_RX_CLEAR_EXTERNAL  4
#define AR_GPIO_OUTPUT_MUX_AS_MAC_NETWORK_LED    5
#define AR_GPIO_OUTPUT_MUX_AS_MAC_POWER_LED      6
#define AR_GPIO_OUTPUT_MUX_AS_MCI_WLAN_DATA      0x16
#define AR_GPIO_OUTPUT_MUX_AS_MCI_WLAN_CLK       0x17
#define AR_GPIO_OUTPUT_MUX_AS_MCI_BT_DATA        0x18
#define AR_GPIO_OUTPUT_MUX_AS_MCI_BT_CLK         0x19
#define AR_GPIO_OUTPUT_MUX_AS_WL_IN_TX           0x14
#define AR_GPIO_OUTPUT_MUX_AS_WL_IN_RX           0x13
#define AR_GPIO_OUTPUT_MUX_AS_BT_IN_TX           9
#define AR_GPIO_OUTPUT_MUX_AS_BT_IN_RX           8
#define AR_GPIO_OUTPUT_MUX_AS_RUCKUS_STROBE      0x1d
#define AR_GPIO_OUTPUT_MUX_AS_RUCKUS_DATA        0x1e

#define AR_GPIOD_MASK               0x00001FFF
#define AR_GPIO_BIT(_gpio)          (1 << (_gpio))

#define BASE_ACTIVATE_DELAY         100
#define RTC_PLL_SETTLE_DELAY        (AR_SREV_9340(ah) ? 1000 : 100)
#define COEF_SCALE_S                24
#define HT40_CHANNEL_CENTER_SHIFT   10

#define ATH9K_ANTENNA0_CHAINMASK    0x1
#define ATH9K_ANTENNA1_CHAINMASK    0x2

#define ATH9K_NUM_DMA_DEBUG_REGS    8
#define ATH9K_NUM_QUEUES            10

#define MAX_RATE_POWER              63
#define AH_WAIT_TIMEOUT             100000 /* (us) */
#define AH_TSF_WRITE_TIMEOUT        100    /* (us) */
#define AH_TIME_QUANTUM             10
#define AR_KEYTABLE_SIZE            128
#define POWER_UP_TIME               10000
#define SPUR_RSSI_THRESH            40
#define UPPER_5G_SUB_BAND_START		5700
#define MID_5G_SUB_BAND_START		5400

#define CAB_TIMEOUT_VAL             10
#define BEACON_TIMEOUT_VAL          10
#define MIN_BEACON_TIMEOUT_VAL      1
#define SLEEP_SLOP                  3

#define INIT_CONFIG_STATUS          0x00000000
#define INIT_RSSI_THR               0x00000700
#define INIT_BCON_CNTRL_REG         0x00000000

#define TU_TO_USEC(_tu)             ((_tu) << 10)

#define ATH9K_HW_RX_HP_QDEPTH	16
#define ATH9K_HW_RX_LP_QDEPTH	128

#define PAPRD_GAIN_TABLE_ENTRIES	32
#define PAPRD_TABLE_SZ			24
#define PAPRD_IDEAL_AGC2_PWR_RANGE	0xe0

enum ath_hw_txq_subtype {
	ATH_TXQ_AC_BE = 0,
	ATH_TXQ_AC_BK = 1,
	ATH_TXQ_AC_VI = 2,
	ATH_TXQ_AC_VO = 3,
};

enum ath_ini_subsys {
	ATH_INI_PRE = 0,
	ATH_INI_CORE,
	ATH_INI_POST,
	ATH_INI_NUM_SPLIT,
};

enum ath9k_hw_caps {
	ATH9K_HW_CAP_HT                         = BIT(0),
	ATH9K_HW_CAP_RFSILENT                   = BIT(1),
	ATH9K_HW_CAP_CST                        = BIT(2),
	ATH9K_HW_CAP_AUTOSLEEP                  = BIT(4),
	ATH9K_HW_CAP_4KB_SPLITTRANS             = BIT(5),
	ATH9K_HW_CAP_EDMA			= BIT(6),
	ATH9K_HW_CAP_RAC_SUPPORTED		= BIT(7),
	ATH9K_HW_CAP_LDPC			= BIT(8),
	ATH9K_HW_CAP_FASTCLOCK			= BIT(9),
	ATH9K_HW_CAP_SGI_20			= BIT(10),
	ATH9K_HW_CAP_PAPRD			= BIT(11),
	ATH9K_HW_CAP_ANT_DIV_COMB		= BIT(12),
	ATH9K_HW_CAP_2GHZ			= BIT(13),
	ATH9K_HW_CAP_5GHZ			= BIT(14),
	ATH9K_HW_CAP_APM			= BIT(15),
	ATH9K_HW_CAP_RTT			= BIT(16),
	ATH9K_HW_CAP_MCI			= BIT(17),
};

struct ath9k_hw_capabilities {
	u32 hw_caps; /* ATH9K_HW_CAP_* from ath9k_hw_caps */
	u16 rts_aggr_limit;
	u8 tx_chainmask;
	u8 rx_chainmask;
	u8 max_txchains;
	u8 max_rxchains;
	u8 num_gpio_pins;
	u8 rx_hp_qdepth;
	u8 rx_lp_qdepth;
	u8 rx_status_len;
	u8 tx_desc_len;
	u8 txs_len;
	u16 pcie_lcr_offset;
	bool pcie_lcr_extsync_en;
};

struct ath9k_ops_config {
	int dma_beacon_response_time;
	int sw_beacon_response_time;
	int additional_swba_backoff;
	int ack_6mb;
	u32 cwm_ignore_extcca;
	bool pcieSerDesWrite;
	u8 pcie_clock_req;
	u32 pcie_waen;
	u8 analog_shiftreg;
	u8 paprd_disable;
	u32 ofdm_trig_low;
	u32 ofdm_trig_high;
	u32 cck_trig_high;
	u32 cck_trig_low;
	u32 enable_ani;
	int serialize_regmode;
	bool rx_intr_mitigation;
	bool tx_intr_mitigation;
#define SPUR_DISABLE        	0
#define SPUR_ENABLE_IOCTL   	1
#define SPUR_ENABLE_EEPROM  	2
#define AR_SPUR_5413_1      	1640
#define AR_SPUR_5413_2      	1200
#define AR_NO_SPUR      	0x8000
#define AR_BASE_FREQ_2GHZ   	2300
#define AR_BASE_FREQ_5GHZ   	4900
#define AR_SPUR_FEEQ_BOUND_HT40 19
#define AR_SPUR_FEEQ_BOUND_HT20 10
	int spurmode;
	u16 spurchans[AR_EEPROM_MODAL_SPURS][2];
	u8 max_txtrig_level;
	u16 ani_poll_interval; /* ANI poll interval in ms */
};

enum ath9k_int {
	ATH9K_INT_RX = 0x00000001,
	ATH9K_INT_RXDESC = 0x00000002,
	ATH9K_INT_RXHP = 0x00000001,
	ATH9K_INT_RXLP = 0x00000002,
	ATH9K_INT_RXNOFRM = 0x00000008,
	ATH9K_INT_RXEOL = 0x00000010,
	ATH9K_INT_RXORN = 0x00000020,
	ATH9K_INT_TX = 0x00000040,
	ATH9K_INT_TXDESC = 0x00000080,
	ATH9K_INT_TIM_TIMER = 0x00000100,
	ATH9K_INT_MCI = 0x00000200,
	ATH9K_INT_BB_WATCHDOG = 0x00000400,
	ATH9K_INT_TXURN = 0x00000800,
	ATH9K_INT_MIB = 0x00001000,
	ATH9K_INT_RXPHY = 0x00004000,
	ATH9K_INT_RXKCM = 0x00008000,
	ATH9K_INT_SWBA = 0x00010000,
	ATH9K_INT_BMISS = 0x00040000,
	ATH9K_INT_BNR = 0x00100000,
	ATH9K_INT_TIM = 0x00200000,
	ATH9K_INT_DTIM = 0x00400000,
	ATH9K_INT_DTIMSYNC = 0x00800000,
	ATH9K_INT_GPIO = 0x01000000,
	ATH9K_INT_CABEND = 0x02000000,
	ATH9K_INT_TSFOOR = 0x04000000,
	ATH9K_INT_GENTIMER = 0x08000000,
	ATH9K_INT_CST = 0x10000000,
	ATH9K_INT_GTT = 0x20000000,
	ATH9K_INT_FATAL = 0x40000000,
	ATH9K_INT_GLOBAL = 0x80000000,
	ATH9K_INT_BMISC = ATH9K_INT_TIM |
		ATH9K_INT_DTIM |
		ATH9K_INT_DTIMSYNC |
		ATH9K_INT_TSFOOR |
		ATH9K_INT_CABEND,
	ATH9K_INT_COMMON = ATH9K_INT_RXNOFRM |
		ATH9K_INT_RXDESC |
		ATH9K_INT_RXEOL |
		ATH9K_INT_RXORN |
		ATH9K_INT_TXURN |
		ATH9K_INT_TXDESC |
		ATH9K_INT_MIB |
		ATH9K_INT_RXPHY |
		ATH9K_INT_RXKCM |
		ATH9K_INT_SWBA |
		ATH9K_INT_BMISS |
		ATH9K_INT_GPIO,
	ATH9K_INT_NOCARD = 0xffffffff
};

#define CHANNEL_CW_INT    0x00002
#define CHANNEL_CCK       0x00020
#define CHANNEL_OFDM      0x00040
#define CHANNEL_2GHZ      0x00080
#define CHANNEL_5GHZ      0x00100
#define CHANNEL_PASSIVE   0x00200
#define CHANNEL_DYN       0x00400
#define CHANNEL_HALF      0x04000
#define CHANNEL_QUARTER   0x08000
#define CHANNEL_HT20      0x10000
#define CHANNEL_HT40PLUS  0x20000
#define CHANNEL_HT40MINUS 0x40000

#define CHANNEL_A           (CHANNEL_5GHZ|CHANNEL_OFDM)
#define CHANNEL_B           (CHANNEL_2GHZ|CHANNEL_CCK)
#define CHANNEL_G           (CHANNEL_2GHZ|CHANNEL_OFDM)
#define CHANNEL_G_HT20      (CHANNEL_2GHZ|CHANNEL_HT20)
#define CHANNEL_A_HT20      (CHANNEL_5GHZ|CHANNEL_HT20)
#define CHANNEL_G_HT40PLUS  (CHANNEL_2GHZ|CHANNEL_HT40PLUS)
#define CHANNEL_G_HT40MINUS (CHANNEL_2GHZ|CHANNEL_HT40MINUS)
#define CHANNEL_A_HT40PLUS  (CHANNEL_5GHZ|CHANNEL_HT40PLUS)
#define CHANNEL_A_HT40MINUS (CHANNEL_5GHZ|CHANNEL_HT40MINUS)
#define CHANNEL_ALL				\
	(CHANNEL_OFDM|				\
	 CHANNEL_CCK|				\
	 CHANNEL_2GHZ |				\
	 CHANNEL_5GHZ |				\
	 CHANNEL_HT20 |				\
	 CHANNEL_HT40PLUS |			\
	 CHANNEL_HT40MINUS)

#define MAX_RTT_TABLE_ENTRY     6
#define RTT_HIST_MAX            3
struct ath9k_rtt_hist {
	u32 table[AR9300_MAX_CHAINS][RTT_HIST_MAX][MAX_RTT_TABLE_ENTRY];
	u8 num_readings;
};

#define MAX_IQCAL_MEASUREMENT	8
#define MAX_CL_TAB_ENTRY	16

struct ath9k_hw_cal_data {
	u16 channel;
	u32 channelFlags;
	int32_t CalValid;
	int8_t iCoff;
	int8_t qCoff;
	bool paprd_done;
	bool nfcal_pending;
	bool nfcal_interference;
	bool done_txiqcal_once;
	bool done_txclcal_once;
	u16 small_signal_gain[AR9300_MAX_CHAINS];
	u32 pa_table[AR9300_MAX_CHAINS][PAPRD_TABLE_SZ];
	u32 num_measures[AR9300_MAX_CHAINS];
	int tx_corr_coeff[MAX_IQCAL_MEASUREMENT][AR9300_MAX_CHAINS];
	u32 tx_clcal[AR9300_MAX_CHAINS][MAX_CL_TAB_ENTRY];
	struct ath9k_nfcal_hist nfCalHist[NUM_NF_READINGS];
	struct ath9k_rtt_hist rtt_hist;
};

struct ath9k_channel {
	struct ieee80211_channel *chan;
	struct ar5416AniState ani;
	u16 channel;
	u32 channelFlags;
	u32 chanmode;
	s16 noisefloor;
};

#define IS_CHAN_G(_c) ((((_c)->channelFlags & (CHANNEL_G)) == CHANNEL_G) || \
       (((_c)->channelFlags & CHANNEL_G_HT20) == CHANNEL_G_HT20) || \
       (((_c)->channelFlags & CHANNEL_G_HT40PLUS) == CHANNEL_G_HT40PLUS) || \
       (((_c)->channelFlags & CHANNEL_G_HT40MINUS) == CHANNEL_G_HT40MINUS))
#define IS_CHAN_OFDM(_c) (((_c)->channelFlags & CHANNEL_OFDM) != 0)
#define IS_CHAN_5GHZ(_c) (((_c)->channelFlags & CHANNEL_5GHZ) != 0)
#define IS_CHAN_2GHZ(_c) (((_c)->channelFlags & CHANNEL_2GHZ) != 0)
#define IS_CHAN_HALF_RATE(_c) (((_c)->channelFlags & CHANNEL_HALF) != 0)
#define IS_CHAN_QUARTER_RATE(_c) (((_c)->channelFlags & CHANNEL_QUARTER) != 0)
#define IS_CHAN_A_FAST_CLOCK(_ah, _c)			\
	((((_c)->channelFlags & CHANNEL_5GHZ) != 0) &&	\
	 ((_ah)->caps.hw_caps & ATH9K_HW_CAP_FASTCLOCK))

/* These macros check chanmode and not channelFlags */
#define IS_CHAN_B(_c) ((_c)->chanmode == CHANNEL_B)
#define IS_CHAN_HT20(_c) (((_c)->chanmode == CHANNEL_A_HT20) ||	\
			  ((_c)->chanmode == CHANNEL_G_HT20))
#define IS_CHAN_HT40(_c) (((_c)->chanmode == CHANNEL_A_HT40PLUS) ||	\
			  ((_c)->chanmode == CHANNEL_A_HT40MINUS) ||	\
			  ((_c)->chanmode == CHANNEL_G_HT40PLUS) ||	\
			  ((_c)->chanmode == CHANNEL_G_HT40MINUS))
#define IS_CHAN_HT(_c) (IS_CHAN_HT20((_c)) || IS_CHAN_HT40((_c)))

enum ath9k_power_mode {
	ATH9K_PM_AWAKE = 0,
	ATH9K_PM_FULL_SLEEP,
	ATH9K_PM_NETWORK_SLEEP,
	ATH9K_PM_UNDEFINED
};

enum ser_reg_mode {
	SER_REG_MODE_OFF = 0,
	SER_REG_MODE_ON = 1,
	SER_REG_MODE_AUTO = 2,
};

enum ath9k_rx_qtype {
	ATH9K_RX_QUEUE_HP,
	ATH9K_RX_QUEUE_LP,
	ATH9K_RX_QUEUE_MAX,
};

<<<<<<< HEAD
=======
enum mci_message_header {		/* length of payload */
	MCI_LNA_CTRL     = 0x10,        /* len = 0 */
	MCI_CONT_NACK    = 0x20,        /* len = 0 */
	MCI_CONT_INFO    = 0x30,        /* len = 4 */
	MCI_CONT_RST     = 0x40,        /* len = 0 */
	MCI_SCHD_INFO    = 0x50,        /* len = 16 */
	MCI_CPU_INT      = 0x60,        /* len = 4 */
	MCI_SYS_WAKING   = 0x70,        /* len = 0 */
	MCI_GPM          = 0x80,        /* len = 16 */
	MCI_LNA_INFO     = 0x90,        /* len = 1 */
	MCI_LNA_STATE    = 0x94,
	MCI_LNA_TAKE     = 0x98,
	MCI_LNA_TRANS    = 0x9c,
	MCI_SYS_SLEEPING = 0xa0,        /* len = 0 */
	MCI_REQ_WAKE     = 0xc0,        /* len = 0 */
	MCI_DEBUG_16     = 0xfe,        /* len = 2 */
	MCI_REMOTE_RESET = 0xff         /* len = 16 */
};

>>>>>>> d7a4858c
enum ath_mci_gpm_coex_profile_type {
	MCI_GPM_COEX_PROFILE_UNKNOWN,
	MCI_GPM_COEX_PROFILE_RFCOMM,
	MCI_GPM_COEX_PROFILE_A2DP,
	MCI_GPM_COEX_PROFILE_HID,
	MCI_GPM_COEX_PROFILE_BNEP,
	MCI_GPM_COEX_PROFILE_VOICE,
	MCI_GPM_COEX_PROFILE_MAX
};

<<<<<<< HEAD
=======
/* MCI GPM/Coex opcode/type definitions */
enum {
	MCI_GPM_COEX_W_GPM_PAYLOAD      = 1,
	MCI_GPM_COEX_B_GPM_TYPE         = 4,
	MCI_GPM_COEX_B_GPM_OPCODE       = 5,
	/* MCI_GPM_WLAN_CAL_REQ, MCI_GPM_WLAN_CAL_DONE */
	MCI_GPM_WLAN_CAL_W_SEQUENCE     = 2,

	/* MCI_GPM_COEX_VERSION_QUERY */
	/* MCI_GPM_COEX_VERSION_RESPONSE */
	MCI_GPM_COEX_B_MAJOR_VERSION    = 6,
	MCI_GPM_COEX_B_MINOR_VERSION    = 7,
	/* MCI_GPM_COEX_STATUS_QUERY */
	MCI_GPM_COEX_B_BT_BITMAP        = 6,
	MCI_GPM_COEX_B_WLAN_BITMAP      = 7,
	/* MCI_GPM_COEX_HALT_BT_GPM */
	MCI_GPM_COEX_B_HALT_STATE       = 6,
	/* MCI_GPM_COEX_WLAN_CHANNELS */
	MCI_GPM_COEX_B_CHANNEL_MAP      = 6,
	/* MCI_GPM_COEX_BT_PROFILE_INFO */
	MCI_GPM_COEX_B_PROFILE_TYPE     = 6,
	MCI_GPM_COEX_B_PROFILE_LINKID   = 7,
	MCI_GPM_COEX_B_PROFILE_STATE    = 8,
	MCI_GPM_COEX_B_PROFILE_ROLE     = 9,
	MCI_GPM_COEX_B_PROFILE_RATE     = 10,
	MCI_GPM_COEX_B_PROFILE_VOTYPE   = 11,
	MCI_GPM_COEX_H_PROFILE_T        = 12,
	MCI_GPM_COEX_B_PROFILE_W        = 14,
	MCI_GPM_COEX_B_PROFILE_A        = 15,
	/* MCI_GPM_COEX_BT_STATUS_UPDATE */
	MCI_GPM_COEX_B_STATUS_TYPE      = 6,
	MCI_GPM_COEX_B_STATUS_LINKID    = 7,
	MCI_GPM_COEX_B_STATUS_STATE     = 8,
	/* MCI_GPM_COEX_BT_UPDATE_FLAGS */
	MCI_GPM_COEX_W_BT_FLAGS         = 6,
	MCI_GPM_COEX_B_BT_FLAGS_OP      = 10
};

enum mci_gpm_subtype {
	MCI_GPM_BT_CAL_REQ      = 0,
	MCI_GPM_BT_CAL_GRANT    = 1,
	MCI_GPM_BT_CAL_DONE     = 2,
	MCI_GPM_WLAN_CAL_REQ    = 3,
	MCI_GPM_WLAN_CAL_GRANT  = 4,
	MCI_GPM_WLAN_CAL_DONE   = 5,
	MCI_GPM_COEX_AGENT      = 0x0c,
	MCI_GPM_RSVD_PATTERN    = 0xfe,
	MCI_GPM_RSVD_PATTERN32  = 0xfefefefe,
	MCI_GPM_BT_DEBUG        = 0xff
};

enum mci_bt_state {
	MCI_BT_SLEEP,
	MCI_BT_AWAKE,
	MCI_BT_CAL_START,
	MCI_BT_CAL
};

/* Type of state query */
enum mci_state_type {
	MCI_STATE_ENABLE,
	MCI_STATE_INIT_GPM_OFFSET,
	MCI_STATE_NEXT_GPM_OFFSET,
	MCI_STATE_LAST_GPM_OFFSET,
	MCI_STATE_BT,
	MCI_STATE_SET_BT_SLEEP,
	MCI_STATE_SET_BT_AWAKE,
	MCI_STATE_SET_BT_CAL_START,
	MCI_STATE_SET_BT_CAL,
	MCI_STATE_LAST_SCHD_MSG_OFFSET,
	MCI_STATE_REMOTE_SLEEP,
	MCI_STATE_CONT_RSSI_POWER,
	MCI_STATE_CONT_PRIORITY,
	MCI_STATE_CONT_TXRX,
	MCI_STATE_RESET_REQ_WAKE,
	MCI_STATE_SEND_WLAN_COEX_VERSION,
	MCI_STATE_SET_BT_COEX_VERSION,
	MCI_STATE_SEND_WLAN_CHANNELS,
	MCI_STATE_SEND_VERSION_QUERY,
	MCI_STATE_SEND_STATUS_QUERY,
	MCI_STATE_NEED_FLUSH_BT_INFO,
	MCI_STATE_SET_CONCUR_TX_PRI,
	MCI_STATE_RECOVER_RX,
	MCI_STATE_NEED_FTP_STOMP,
	MCI_STATE_NEED_TUNING,
	MCI_STATE_DEBUG,
	MCI_STATE_MAX
};

enum mci_gpm_coex_opcode {
	MCI_GPM_COEX_VERSION_QUERY,
	MCI_GPM_COEX_VERSION_RESPONSE,
	MCI_GPM_COEX_STATUS_QUERY,
	MCI_GPM_COEX_HALT_BT_GPM,
	MCI_GPM_COEX_WLAN_CHANNELS,
	MCI_GPM_COEX_BT_PROFILE_INFO,
	MCI_GPM_COEX_BT_STATUS_UPDATE,
	MCI_GPM_COEX_BT_UPDATE_FLAGS
};

#define MCI_GPM_NOMORE  0
#define MCI_GPM_MORE    1
#define MCI_GPM_INVALID 0xffffffff

#define MCI_GPM_RECYCLE(_p_gpm)	do {			  \
	*(((u32 *)_p_gpm) + MCI_GPM_COEX_W_GPM_PAYLOAD) = \
				MCI_GPM_RSVD_PATTERN32;   \
} while (0)

#define MCI_GPM_TYPE(_p_gpm)	\
	(*(((u8 *)(_p_gpm)) + MCI_GPM_COEX_B_GPM_TYPE) & 0xff)

#define MCI_GPM_OPCODE(_p_gpm)	\
	(*(((u8 *)(_p_gpm)) + MCI_GPM_COEX_B_GPM_OPCODE) & 0xff)

#define MCI_GPM_SET_CAL_TYPE(_p_gpm, _cal_type)	do {			   \
	*(((u8 *)(_p_gpm)) + MCI_GPM_COEX_B_GPM_TYPE) = (_cal_type) & 0xff;\
} while (0)

#define MCI_GPM_SET_TYPE_OPCODE(_p_gpm, _type, _opcode) do {		   \
	*(((u8 *)(_p_gpm)) + MCI_GPM_COEX_B_GPM_TYPE) = (_type) & 0xff;	   \
	*(((u8 *)(_p_gpm)) + MCI_GPM_COEX_B_GPM_OPCODE) = (_opcode) & 0xff;\
} while (0)

#define MCI_GPM_IS_CAL_TYPE(_type) ((_type) <= MCI_GPM_WLAN_CAL_DONE)

>>>>>>> d7a4858c
struct ath9k_beacon_state {
	u32 bs_nexttbtt;
	u32 bs_nextdtim;
	u32 bs_intval;
#define ATH9K_TSFOOR_THRESHOLD    0x00004240 /* 16k us */
	u32 bs_dtimperiod;
	u16 bs_cfpperiod;
	u16 bs_cfpmaxduration;
	u32 bs_cfpnext;
	u16 bs_timoffset;
	u16 bs_bmissthreshold;
	u32 bs_sleepduration;
	u32 bs_tsfoor_threshold;
};

struct chan_centers {
	u16 synth_center;
	u16 ctl_center;
	u16 ext_center;
};

enum {
	ATH9K_RESET_POWER_ON,
	ATH9K_RESET_WARM,
	ATH9K_RESET_COLD,
};

struct ath9k_hw_version {
	u32 magic;
	u16 devid;
	u16 subvendorid;
	u32 macVersion;
	u16 macRev;
	u16 phyRev;
	u16 analog5GhzRev;
	u16 analog2GhzRev;
	enum ath_usb_dev usbdev;
};

/* Generic TSF timer definitions */

#define ATH_MAX_GEN_TIMER	16

#define AR_GENTMR_BIT(_index)	(1 << (_index))

/*
 * Using de Bruijin sequence to look up 1's index in a 32 bit number
 * debruijn32 = 0000 0111 0111 1100 1011 0101 0011 0001
 */
#define debruijn32 0x077CB531U

struct ath_gen_timer_configuration {
	u32 next_addr;
	u32 period_addr;
	u32 mode_addr;
	u32 mode_mask;
};

struct ath_gen_timer {
	void (*trigger)(void *arg);
	void (*overflow)(void *arg);
	void *arg;
	u8 index;
};

struct ath_gen_timer_table {
	u32 gen_timer_index[32];
	struct ath_gen_timer *timers[ATH_MAX_GEN_TIMER];
	union {
		unsigned long timer_bits;
		u16 val;
	} timer_mask;
};

struct ath_hw_antcomb_conf {
	u8 main_lna_conf;
	u8 alt_lna_conf;
	u8 fast_div_bias;
	u8 main_gaintb;
	u8 alt_gaintb;
	int lna1_lna2_delta;
	u8 div_group;
};

/**
 * struct ath_hw_radar_conf - radar detection initialization parameters
 *
 * @pulse_inband: threshold for checking the ratio of in-band power
 *	to total power for short radar pulses (half dB steps)
 * @pulse_inband_step: threshold for checking an in-band power to total
 *	power ratio increase for short radar pulses (half dB steps)
 * @pulse_height: threshold for detecting the beginning of a short
 *	radar pulse (dB step)
 * @pulse_rssi: threshold for detecting if a short radar pulse is
 *	gone (dB step)
 * @pulse_maxlen: maximum pulse length (0.8 us steps)
 *
 * @radar_rssi: RSSI threshold for starting long radar detection (dB steps)
 * @radar_inband: threshold for checking the ratio of in-band power
 *	to total power for long radar pulses (half dB steps)
 * @fir_power: threshold for detecting the end of a long radar pulse (dB)
 *
 * @ext_channel: enable extension channel radar detection
 */
struct ath_hw_radar_conf {
	unsigned int pulse_inband;
	unsigned int pulse_inband_step;
	unsigned int pulse_height;
	unsigned int pulse_rssi;
	unsigned int pulse_maxlen;

	unsigned int radar_rssi;
	unsigned int radar_inband;
	int fir_power;

	bool ext_channel;
};

/**
 * struct ath_hw_private_ops - callbacks used internally by hardware code
 *
 * This structure contains private callbacks designed to only be used internally
 * by the hardware core.
 *
 * @init_cal_settings: setup types of calibrations supported
 * @init_cal: starts actual calibration
 *
 * @init_mode_regs: Initializes mode registers
 * @init_mode_gain_regs: Initialize TX/RX gain registers
 *
 * @rf_set_freq: change frequency
 * @spur_mitigate_freq: spur mitigation
 * @rf_alloc_ext_banks:
 * @rf_free_ext_banks:
 * @set_rf_regs:
 * @compute_pll_control: compute the PLL control value to use for
 *	AR_RTC_PLL_CONTROL for a given channel
 * @setup_calibration: set up calibration
 * @iscal_supported: used to query if a type of calibration is supported
 *
 * @ani_cache_ini_regs: cache the values for ANI from the initial
 *	register settings through the register initialization.
 */
struct ath_hw_private_ops {
	/* Calibration ops */
	void (*init_cal_settings)(struct ath_hw *ah);
	bool (*init_cal)(struct ath_hw *ah, struct ath9k_channel *chan);

	void (*init_mode_regs)(struct ath_hw *ah);
	void (*init_mode_gain_regs)(struct ath_hw *ah);
	void (*setup_calibration)(struct ath_hw *ah,
				  struct ath9k_cal_list *currCal);

	/* PHY ops */
	int (*rf_set_freq)(struct ath_hw *ah,
			   struct ath9k_channel *chan);
	void (*spur_mitigate_freq)(struct ath_hw *ah,
				   struct ath9k_channel *chan);
	int (*rf_alloc_ext_banks)(struct ath_hw *ah);
	void (*rf_free_ext_banks)(struct ath_hw *ah);
	bool (*set_rf_regs)(struct ath_hw *ah,
			    struct ath9k_channel *chan,
			    u16 modesIndex);
	void (*set_channel_regs)(struct ath_hw *ah, struct ath9k_channel *chan);
	void (*init_bb)(struct ath_hw *ah,
			struct ath9k_channel *chan);
	int (*process_ini)(struct ath_hw *ah, struct ath9k_channel *chan);
	void (*olc_init)(struct ath_hw *ah);
	void (*set_rfmode)(struct ath_hw *ah, struct ath9k_channel *chan);
	void (*mark_phy_inactive)(struct ath_hw *ah);
	void (*set_delta_slope)(struct ath_hw *ah, struct ath9k_channel *chan);
	bool (*rfbus_req)(struct ath_hw *ah);
	void (*rfbus_done)(struct ath_hw *ah);
	void (*restore_chainmask)(struct ath_hw *ah);
	u32 (*compute_pll_control)(struct ath_hw *ah,
				   struct ath9k_channel *chan);
	bool (*ani_control)(struct ath_hw *ah, enum ath9k_ani_cmd cmd,
			    int param);
	void (*do_getnf)(struct ath_hw *ah, int16_t nfarray[NUM_NF_READINGS]);
	void (*set_radar_params)(struct ath_hw *ah,
				 struct ath_hw_radar_conf *conf);
	int (*fast_chan_change)(struct ath_hw *ah, struct ath9k_channel *chan,
				u8 *ini_reloaded);

	/* ANI */
	void (*ani_cache_ini_regs)(struct ath_hw *ah);
};

/**
 * struct ath_hw_ops - callbacks used by hardware code and driver code
 *
 * This structure contains callbacks designed to to be used internally by
 * hardware code and also by the lower level driver.
 *
 * @config_pci_powersave:
 * @calibrate: periodic calibration for NF, ANI, IQ, ADC gain, ADC-DC
 */
struct ath_hw_ops {
	void (*config_pci_powersave)(struct ath_hw *ah,
				     bool power_off);
	void (*rx_enable)(struct ath_hw *ah);
	void (*set_desc_link)(void *ds, u32 link);
	bool (*calibrate)(struct ath_hw *ah,
			  struct ath9k_channel *chan,
			  u8 rxchainmask,
			  bool longcal);
	bool (*get_isr)(struct ath_hw *ah, enum ath9k_int *masked);
	void (*set_txdesc)(struct ath_hw *ah, void *ds,
			   struct ath_tx_info *i);
	int (*proc_txdesc)(struct ath_hw *ah, void *ds,
			   struct ath_tx_status *ts);
	void (*antdiv_comb_conf_get)(struct ath_hw *ah,
			struct ath_hw_antcomb_conf *antconf);
	void (*antdiv_comb_conf_set)(struct ath_hw *ah,
			struct ath_hw_antcomb_conf *antconf);

};

struct ath_nf_limits {
	s16 max;
	s16 min;
	s16 nominal;
};

enum ath_cal_list {
	TX_IQ_CAL         =	BIT(0),
	TX_IQ_ON_AGC_CAL  =	BIT(1),
	TX_CL_CAL         =	BIT(2),
};

/* ah_flags */
#define AH_USE_EEPROM   0x1
#define AH_UNPLUGGED    0x2 /* The card has been physically removed. */
#define AH_FASTCC       0x4

struct ath_hw {
	struct ath_ops reg_ops;

	struct ieee80211_hw *hw;
	struct ath_common common;
	struct ath9k_hw_version hw_version;
	struct ath9k_ops_config config;
	struct ath9k_hw_capabilities caps;
	struct ath9k_channel channels[ATH9K_NUM_CHANNELS];
	struct ath9k_channel *curchan;

	union {
		struct ar5416_eeprom_def def;
		struct ar5416_eeprom_4k map4k;
		struct ar9287_eeprom map9287;
		struct ar9300_eeprom ar9300_eep;
	} eeprom;
	const struct eeprom_ops *eep_ops;

	bool sw_mgmt_crypto;
	bool is_pciexpress;
	bool aspm_enabled;
	bool is_monitoring;
	bool need_an_top2_fixup;
	u16 tx_trig_level;

	u32 nf_regs[6];
	struct ath_nf_limits nf_2g;
	struct ath_nf_limits nf_5g;
	u16 rfsilent;
	u32 rfkill_gpio;
	u32 rfkill_polarity;
	u32 ah_flags;

	bool htc_reset_init;

	enum nl80211_iftype opmode;
	enum ath9k_power_mode power_mode;

	s8 noise;
	struct ath9k_hw_cal_data *caldata;
	struct ath9k_pacal_info pacal_info;
	struct ar5416Stats stats;
	struct ath9k_tx_queue_info txq[ATH9K_NUM_TX_QUEUES];

	int16_t curchan_rad_index;
	enum ath9k_int imask;
	u32 imrs2_reg;
	u32 txok_interrupt_mask;
	u32 txerr_interrupt_mask;
	u32 txdesc_interrupt_mask;
	u32 txeol_interrupt_mask;
	u32 txurn_interrupt_mask;
	atomic_t intr_ref_cnt;
	bool chip_fullsleep;
	u32 atim_window;
	u32 modes_index;

	/* Calibration */
	u32 supp_cals;
	struct ath9k_cal_list iq_caldata;
	struct ath9k_cal_list adcgain_caldata;
	struct ath9k_cal_list adcdc_caldata;
	struct ath9k_cal_list tempCompCalData;
	struct ath9k_cal_list *cal_list;
	struct ath9k_cal_list *cal_list_last;
	struct ath9k_cal_list *cal_list_curr;
#define totalPowerMeasI meas0.unsign
#define totalPowerMeasQ meas1.unsign
#define totalIqCorrMeas meas2.sign
#define totalAdcIOddPhase  meas0.unsign
#define totalAdcIEvenPhase meas1.unsign
#define totalAdcQOddPhase  meas2.unsign
#define totalAdcQEvenPhase meas3.unsign
#define totalAdcDcOffsetIOddPhase  meas0.sign
#define totalAdcDcOffsetIEvenPhase meas1.sign
#define totalAdcDcOffsetQOddPhase  meas2.sign
#define totalAdcDcOffsetQEvenPhase meas3.sign
	union {
		u32 unsign[AR5416_MAX_CHAINS];
		int32_t sign[AR5416_MAX_CHAINS];
	} meas0;
	union {
		u32 unsign[AR5416_MAX_CHAINS];
		int32_t sign[AR5416_MAX_CHAINS];
	} meas1;
	union {
		u32 unsign[AR5416_MAX_CHAINS];
		int32_t sign[AR5416_MAX_CHAINS];
	} meas2;
	union {
		u32 unsign[AR5416_MAX_CHAINS];
		int32_t sign[AR5416_MAX_CHAINS];
	} meas3;
	u16 cal_samples;
	u8 enabled_cals;

	u32 sta_id1_defaults;
	u32 misc_mode;
	enum {
		AUTO_32KHZ,
		USE_32KHZ,
		DONT_USE_32KHZ,
	} enable_32kHz_clock;

	/* Private to hardware code */
	struct ath_hw_private_ops private_ops;
	/* Accessed by the lower level driver */
	struct ath_hw_ops ops;

	/* Used to program the radio on non single-chip devices */
	u32 *analogBank0Data;
	u32 *analogBank1Data;
	u32 *analogBank2Data;
	u32 *analogBank3Data;
	u32 *analogBank6Data;
	u32 *analogBank6TPCData;
	u32 *analogBank7Data;
	u32 *addac5416_21;
	u32 *bank6Temp;

	u8 txpower_limit;
	int coverage_class;
	u32 slottime;
	u32 globaltxtimeout;

	/* ANI */
	u32 proc_phyerr;
	u32 aniperiod;
	int totalSizeDesired[5];
	int coarse_high[5];
	int coarse_low[5];
	int firpwr[5];
	enum ath9k_ani_cmd ani_function;

	/* Bluetooth coexistance */
	struct ath_btcoex_hw btcoex_hw;

	u32 intr_txqs;
	u8 txchainmask;
	u8 rxchainmask;

	struct ath_hw_radar_conf radar_conf;

	u32 originalGain[22];
	int initPDADC;
	int PDADCdelta;
	int led_pin;
	u32 gpio_mask;
	u32 gpio_val;

	struct ar5416IniArray iniModes;
	struct ar5416IniArray iniCommon;
	struct ar5416IniArray iniBank0;
	struct ar5416IniArray iniBB_RfGain;
	struct ar5416IniArray iniBank1;
	struct ar5416IniArray iniBank2;
	struct ar5416IniArray iniBank3;
	struct ar5416IniArray iniBank6;
	struct ar5416IniArray iniBank6TPC;
	struct ar5416IniArray iniBank7;
	struct ar5416IniArray iniAddac;
	struct ar5416IniArray iniPcieSerdes;
	struct ar5416IniArray iniPcieSerdesLowPower;
	struct ar5416IniArray iniModesAdditional;
	struct ar5416IniArray iniModesAdditional_40M;
	struct ar5416IniArray iniModesRxGain;
	struct ar5416IniArray iniModesTxGain;
	struct ar5416IniArray iniModes_9271_1_0_only;
	struct ar5416IniArray iniCckfirNormal;
	struct ar5416IniArray iniCckfirJapan2484;
	struct ar5416IniArray ini_japan2484;
	struct ar5416IniArray iniCommon_normal_cck_fir_coeff_9271;
	struct ar5416IniArray iniCommon_japan_2484_cck_fir_coeff_9271;
	struct ar5416IniArray iniModes_9271_ANI_reg;
	struct ar5416IniArray iniModes_high_power_tx_gain_9271;
	struct ar5416IniArray iniModes_normal_power_tx_gain_9271;
	struct ar5416IniArray ini_radio_post_sys2ant;
	struct ar5416IniArray ini_BTCOEX_MAX_TXPWR;

	struct ar5416IniArray iniMac[ATH_INI_NUM_SPLIT];
	struct ar5416IniArray iniBB[ATH_INI_NUM_SPLIT];
	struct ar5416IniArray iniRadio[ATH_INI_NUM_SPLIT];
	struct ar5416IniArray iniSOC[ATH_INI_NUM_SPLIT];

	u32 intr_gen_timer_trigger;
	u32 intr_gen_timer_thresh;
	struct ath_gen_timer_table hw_gen_timers;

	struct ar9003_txs *ts_ring;
	void *ts_start;
	u32 ts_paddr_start;
	u32 ts_paddr_end;
	u16 ts_tail;
	u8 ts_size;

	u32 bb_watchdog_last_status;
	u32 bb_watchdog_timeout_ms; /* in ms, 0 to disable */
	u8 bb_hang_rx_ofdm; /* true if bb hang due to rx_ofdm */

	unsigned int paprd_target_power;
	unsigned int paprd_training_power;
	unsigned int paprd_ratemask;
	unsigned int paprd_ratemask_ht40;
	bool paprd_table_write_done;
	u32 paprd_gain_table_entries[PAPRD_GAIN_TABLE_ENTRIES];
	u8 paprd_gain_table_index[PAPRD_GAIN_TABLE_ENTRIES];
	/*
	 * Store the permanent value of Reg 0x4004in WARegVal
	 * so we dont have to R/M/W. We should not be reading
	 * this register when in sleep states.
	 */
	u32 WARegVal;

	/* Enterprise mode cap */
	u32 ent_mode;

	bool is_clk_25mhz;
	int (*get_mac_revision)(void);
	int (*external_reset)(void);
};

struct ath_bus_ops {
	enum ath_bus_type ath_bus_type;
	void (*read_cachesize)(struct ath_common *common, int *csz);
	bool (*eeprom_read)(struct ath_common *common, u32 off, u16 *data);
	void (*bt_coex_prep)(struct ath_common *common);
	void (*extn_synch_en)(struct ath_common *common);
	void (*aspm_init)(struct ath_common *common);
};

static inline struct ath_common *ath9k_hw_common(struct ath_hw *ah)
{
	return &ah->common;
}

static inline struct ath_regulatory *ath9k_hw_regulatory(struct ath_hw *ah)
{
	return &(ath9k_hw_common(ah)->regulatory);
}

static inline struct ath_hw_private_ops *ath9k_hw_private_ops(struct ath_hw *ah)
{
	return &ah->private_ops;
}

static inline struct ath_hw_ops *ath9k_hw_ops(struct ath_hw *ah)
{
	return &ah->ops;
}

static inline u8 get_streams(int mask)
{
	return !!(mask & BIT(0)) + !!(mask & BIT(1)) + !!(mask & BIT(2));
}

/* Initialization, Detach, Reset */
const char *ath9k_hw_probe(u16 vendorid, u16 devid);
void ath9k_hw_deinit(struct ath_hw *ah);
int ath9k_hw_init(struct ath_hw *ah);
int ath9k_hw_reset(struct ath_hw *ah, struct ath9k_channel *chan,
		   struct ath9k_hw_cal_data *caldata, bool bChannelChange);
int ath9k_hw_fill_cap_info(struct ath_hw *ah);
u32 ath9k_regd_get_ctl(struct ath_regulatory *reg, struct ath9k_channel *chan);

/* GPIO / RFKILL / Antennae */
void ath9k_hw_cfg_gpio_input(struct ath_hw *ah, u32 gpio);
u32 ath9k_hw_gpio_get(struct ath_hw *ah, u32 gpio);
void ath9k_hw_cfg_output(struct ath_hw *ah, u32 gpio,
			 u32 ah_signal_type);
void ath9k_hw_set_gpio(struct ath_hw *ah, u32 gpio, u32 val);
u32 ath9k_hw_getdefantenna(struct ath_hw *ah);
void ath9k_hw_setantenna(struct ath_hw *ah, u32 antenna);

/* General Operation */
bool ath9k_hw_wait(struct ath_hw *ah, u32 reg, u32 mask, u32 val, u32 timeout);
void ath9k_hw_write_array(struct ath_hw *ah, struct ar5416IniArray *array,
			  int column, unsigned int *writecnt);
u32 ath9k_hw_reverse_bits(u32 val, u32 n);
u16 ath9k_hw_computetxtime(struct ath_hw *ah,
			   u8 phy, int kbps,
			   u32 frameLen, u16 rateix, bool shortPreamble);
void ath9k_hw_get_channel_centers(struct ath_hw *ah,
				  struct ath9k_channel *chan,
				  struct chan_centers *centers);
u32 ath9k_hw_getrxfilter(struct ath_hw *ah);
void ath9k_hw_setrxfilter(struct ath_hw *ah, u32 bits);
bool ath9k_hw_phy_disable(struct ath_hw *ah);
bool ath9k_hw_disable(struct ath_hw *ah);
void ath9k_hw_set_txpowerlimit(struct ath_hw *ah, u32 limit, bool test);
void ath9k_hw_setopmode(struct ath_hw *ah);
void ath9k_hw_setmcastfilter(struct ath_hw *ah, u32 filter0, u32 filter1);
void ath9k_hw_setbssidmask(struct ath_hw *ah);
void ath9k_hw_write_associd(struct ath_hw *ah);
u32 ath9k_hw_gettsf32(struct ath_hw *ah);
u64 ath9k_hw_gettsf64(struct ath_hw *ah);
void ath9k_hw_settsf64(struct ath_hw *ah, u64 tsf64);
void ath9k_hw_reset_tsf(struct ath_hw *ah);
void ath9k_hw_set_tsfadjust(struct ath_hw *ah, u32 setting);
void ath9k_hw_init_global_settings(struct ath_hw *ah);
u32 ar9003_get_pll_sqsum_dvc(struct ath_hw *ah);
void ath9k_hw_set11nmac2040(struct ath_hw *ah);
void ath9k_hw_beaconinit(struct ath_hw *ah, u32 next_beacon, u32 beacon_period);
void ath9k_hw_set_sta_beacon_timers(struct ath_hw *ah,
				    const struct ath9k_beacon_state *bs);
bool ath9k_hw_check_alive(struct ath_hw *ah);

bool ath9k_hw_setpower(struct ath_hw *ah, enum ath9k_power_mode mode);

/* Generic hw timer primitives */
struct ath_gen_timer *ath_gen_timer_alloc(struct ath_hw *ah,
					  void (*trigger)(void *),
					  void (*overflow)(void *),
					  void *arg,
					  u8 timer_index);
void ath9k_hw_gen_timer_start(struct ath_hw *ah,
			      struct ath_gen_timer *timer,
			      u32 timer_next,
			      u32 timer_period);
void ath9k_hw_gen_timer_stop(struct ath_hw *ah, struct ath_gen_timer *timer);

void ath_gen_timer_free(struct ath_hw *ah, struct ath_gen_timer *timer);
void ath_gen_timer_isr(struct ath_hw *hw);

void ath9k_hw_name(struct ath_hw *ah, char *hw_name, size_t len);

/* HTC */
void ath9k_hw_htc_resetinit(struct ath_hw *ah);

/* PHY */
void ath9k_hw_get_delta_slope_vals(struct ath_hw *ah, u32 coef_scaled,
				   u32 *coef_mantissa, u32 *coef_exponent);
void ath9k_hw_apply_txpower(struct ath_hw *ah, struct ath9k_channel *chan);

/*
 * Code Specific to AR5008, AR9001 or AR9002,
 * we stuff these here to avoid callbacks for AR9003.
 */
void ar9002_hw_cck_chan14_spread(struct ath_hw *ah);
int ar9002_hw_rf_claim(struct ath_hw *ah);
void ar9002_hw_enable_async_fifo(struct ath_hw *ah);

/*
 * Code specific to AR9003, we stuff these here to avoid callbacks
 * for older families
 */
void ar9003_hw_bb_watchdog_config(struct ath_hw *ah);
void ar9003_hw_bb_watchdog_read(struct ath_hw *ah);
void ar9003_hw_bb_watchdog_dbg_info(struct ath_hw *ah);
void ar9003_hw_disable_phy_restart(struct ath_hw *ah);
void ar9003_paprd_enable(struct ath_hw *ah, bool val);
void ar9003_paprd_populate_single_table(struct ath_hw *ah,
					struct ath9k_hw_cal_data *caldata,
					int chain);
int ar9003_paprd_create_curve(struct ath_hw *ah,
			      struct ath9k_hw_cal_data *caldata, int chain);
int ar9003_paprd_setup_gain_table(struct ath_hw *ah, int chain);
int ar9003_paprd_init_table(struct ath_hw *ah);
bool ar9003_paprd_is_done(struct ath_hw *ah);
void ar9003_hw_set_paprd_txdesc(struct ath_hw *ah, void *ds, u8 chains);

/* Hardware family op attach helpers */
void ar5008_hw_attach_phy_ops(struct ath_hw *ah);
void ar9002_hw_attach_phy_ops(struct ath_hw *ah);
void ar9003_hw_attach_phy_ops(struct ath_hw *ah);

void ar9002_hw_attach_calib_ops(struct ath_hw *ah);
void ar9003_hw_attach_calib_ops(struct ath_hw *ah);

void ar9002_hw_attach_ops(struct ath_hw *ah);
void ar9003_hw_attach_ops(struct ath_hw *ah);

void ar9002_hw_load_ani_reg(struct ath_hw *ah, struct ath9k_channel *chan);
/*
 * ANI work can be shared between all families but a next
 * generation implementation of ANI will be used only for AR9003 only
 * for now as the other families still need to be tested with the same
 * next generation ANI. Feel free to start testing it though for the
 * older families (AR5008, AR9001, AR9002) by using modparam_force_new_ani.
 */
extern int modparam_force_new_ani;
void ath9k_ani_reset(struct ath_hw *ah, bool is_scanning);
void ath9k_hw_proc_mib_event(struct ath_hw *ah);
void ath9k_hw_ani_monitor(struct ath_hw *ah, struct ath9k_channel *chan);

bool ar9003_mci_send_message(struct ath_hw *ah, u8 header, u32 flag,
			     u32 *payload, u8 len, bool wait_done,
			     bool check_bt);
void ar9003_mci_mute_bt(struct ath_hw *ah);
u32 ar9003_mci_state(struct ath_hw *ah, u32 state_type, u32 *p_data);
void ar9003_mci_setup(struct ath_hw *ah, u32 gpm_addr, void *gpm_buf,
		      u16 len, u32 sched_addr);
void ar9003_mci_cleanup(struct ath_hw *ah);
void ar9003_mci_send_coex_halt_bt_gpm(struct ath_hw *ah, bool halt,
				      bool wait_done);
u32 ar9003_mci_wait_for_gpm(struct ath_hw *ah, u8 gpm_type,
			    u8 gpm_opcode, int time_out);
void ar9003_mci_2g5g_changed(struct ath_hw *ah, bool is_2g);
void ar9003_mci_disable_interrupt(struct ath_hw *ah);
void ar9003_mci_enable_interrupt(struct ath_hw *ah);
void ar9003_mci_2g5g_switch(struct ath_hw *ah, bool wait_done);
void ar9003_mci_reset(struct ath_hw *ah, bool en_int, bool is_2g,
		      bool is_full_sleep);
bool ar9003_mci_check_int(struct ath_hw *ah, u32 ints);
void ar9003_mci_remote_reset(struct ath_hw *ah, bool wait_done);
void ar9003_mci_send_sys_waking(struct ath_hw *ah, bool wait_done);
void ar9003_mci_send_lna_transfer(struct ath_hw *ah, bool wait_done);
void ar9003_mci_sync_bt_state(struct ath_hw *ah);
void ar9003_mci_get_interrupt(struct ath_hw *ah, u32 *raw_intr,
			      u32 *rx_msg_intr);

#define ATH9K_CLOCK_RATE_CCK		22
#define ATH9K_CLOCK_RATE_5GHZ_OFDM	40
#define ATH9K_CLOCK_RATE_2GHZ_OFDM	44
#define ATH9K_CLOCK_FAST_RATE_5GHZ_OFDM 44

#endif<|MERGE_RESOLUTION|>--- conflicted
+++ resolved
@@ -428,8 +428,6 @@
 	ATH9K_RX_QUEUE_MAX,
 };
 
-<<<<<<< HEAD
-=======
 enum mci_message_header {		/* length of payload */
 	MCI_LNA_CTRL     = 0x10,        /* len = 0 */
 	MCI_CONT_NACK    = 0x20,        /* len = 0 */
@@ -449,7 +447,6 @@
 	MCI_REMOTE_RESET = 0xff         /* len = 16 */
 };
 
->>>>>>> d7a4858c
 enum ath_mci_gpm_coex_profile_type {
 	MCI_GPM_COEX_PROFILE_UNKNOWN,
 	MCI_GPM_COEX_PROFILE_RFCOMM,
@@ -460,8 +457,6 @@
 	MCI_GPM_COEX_PROFILE_MAX
 };
 
-<<<<<<< HEAD
-=======
 /* MCI GPM/Coex opcode/type definitions */
 enum {
 	MCI_GPM_COEX_W_GPM_PAYLOAD      = 1,
@@ -588,7 +583,6 @@
 
 #define MCI_GPM_IS_CAL_TYPE(_type) ((_type) <= MCI_GPM_WLAN_CAL_DONE)
 
->>>>>>> d7a4858c
 struct ath9k_beacon_state {
 	u32 bs_nexttbtt;
 	u32 bs_nextdtim;
