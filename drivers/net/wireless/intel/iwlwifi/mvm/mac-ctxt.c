/******************************************************************************
 *
 * This file is provided under a dual BSD/GPLv2 license.  When using or
 * redistributing this file, you may do so under either license.
 *
 * GPL LICENSE SUMMARY
 *
 * Copyright(c) 2012 - 2014 Intel Corporation. All rights reserved.
 * Copyright(c) 2013 - 2014 Intel Mobile Communications GmbH
 * Copyright(c) 2015 - 2017 Intel Deutschland GmbH
 *
 * This program is free software; you can redistribute it and/or modify
 * it under the terms of version 2 of the GNU General Public License as
 * published by the Free Software Foundation.
 *
 * This program is distributed in the hope that it will be useful, but
 * WITHOUT ANY WARRANTY; without even the implied warranty of
 * MERCHANTABILITY or FITNESS FOR A PARTICULAR PURPOSE.  See the GNU
 * General Public License for more details.
 *
 * You should have received a copy of the GNU General Public License
 * along with this program; if not, write to the Free Software
 * Foundation, Inc., 51 Franklin Street, Fifth Floor, Boston, MA 02110,
 * USA
 *
 * The full GNU General Public License is included in this distribution
 * in the file called COPYING.
 *
 * Contact Information:
 *  Intel Linux Wireless <linuxwifi@intel.com>
 * Intel Corporation, 5200 N.E. Elam Young Parkway, Hillsboro, OR 97124-6497
 *
 * BSD LICENSE
 *
 * Copyright(c) 2012 - 2014 Intel Corporation. All rights reserved.
 * Copyright(c) 2013 - 2014 Intel Mobile Communications GmbH
 * Copyright(c) 2015 - 2017 Intel Deutschland GmbH
 * All rights reserved.
 *
 * Redistribution and use in source and binary forms, with or without
 * modification, are permitted provided that the following conditions
 * are met:
 *
 *  * Redistributions of source code must retain the above copyright
 *    notice, this list of conditions and the following disclaimer.
 *  * Redistributions in binary form must reproduce the above copyright
 *    notice, this list of conditions and the following disclaimer in
 *    the documentation and/or other materials provided with the
 *    distribution.
 *  * Neither the name Intel Corporation nor the names of its
 *    contributors may be used to endorse or promote products derived
 *    from this software without specific prior written permission.
 *
 * THIS SOFTWARE IS PROVIDED BY THE COPYRIGHT HOLDERS AND CONTRIBUTORS
 * "AS IS" AND ANY EXPRESS OR IMPLIED WARRANTIES, INCLUDING, BUT NOT
 * LIMITED TO, THE IMPLIED WARRANTIES OF MERCHANTABILITY AND FITNESS FOR
 * A PARTICULAR PURPOSE ARE DISCLAIMED. IN NO EVENT SHALL THE COPYRIGHT
 * OWNER OR CONTRIBUTORS BE LIABLE FOR ANY DIRECT, INDIRECT, INCIDENTAL,
 * SPECIAL, EXEMPLARY, OR CONSEQUENTIAL DAMAGES (INCLUDING, BUT NOT
 * LIMITED TO, PROCUREMENT OF SUBSTITUTE GOODS OR SERVICES; LOSS OF USE,
 * DATA, OR PROFITS; OR BUSINESS INTERRUPTION) HOWEVER CAUSED AND ON ANY
 * THEORY OF LIABILITY, WHETHER IN CONTRACT, STRICT LIABILITY, OR TORT
 * (INCLUDING NEGLIGENCE OR OTHERWISE) ARISING IN ANY WAY OUT OF THE USE
 * OF THIS SOFTWARE, EVEN IF ADVISED OF THE POSSIBILITY OF SUCH DAMAGE.
 *
 *****************************************************************************/

#include <linux/etherdevice.h>
#include <net/mac80211.h>
#include "iwl-io.h"
#include "iwl-prph.h"
#include "fw-api.h"
#include "mvm.h"
#include "time-event.h"

const u8 iwl_mvm_ac_to_tx_fifo[] = {
	IWL_MVM_TX_FIFO_VO,
	IWL_MVM_TX_FIFO_VI,
	IWL_MVM_TX_FIFO_BE,
	IWL_MVM_TX_FIFO_BK,
};

const u8 iwl_mvm_ac_to_gen2_tx_fifo[] = {
	IWL_GEN2_EDCA_TX_FIFO_VO,
	IWL_GEN2_EDCA_TX_FIFO_VI,
	IWL_GEN2_EDCA_TX_FIFO_BE,
	IWL_GEN2_EDCA_TX_FIFO_BK,
};

struct iwl_mvm_mac_iface_iterator_data {
	struct iwl_mvm *mvm;
	struct ieee80211_vif *vif;
	unsigned long available_mac_ids[BITS_TO_LONGS(NUM_MAC_INDEX_DRIVER)];
	unsigned long available_tsf_ids[BITS_TO_LONGS(NUM_TSF_IDS)];
	enum iwl_tsf_id preferred_tsf;
	bool found_vif;
};

struct iwl_mvm_hw_queues_iface_iterator_data {
	struct ieee80211_vif *exclude_vif;
	unsigned long used_hw_queues;
};

static void iwl_mvm_mac_tsf_id_iter(void *_data, u8 *mac,
				    struct ieee80211_vif *vif)
{
	struct iwl_mvm_mac_iface_iterator_data *data = _data;
	struct iwl_mvm_vif *mvmvif = iwl_mvm_vif_from_mac80211(vif);
	u16 min_bi;

	/* Skip the interface for which we are trying to assign a tsf_id  */
	if (vif == data->vif)
		return;

	/*
	 * The TSF is a hardware/firmware resource, there are 4 and
	 * the driver should assign and free them as needed. However,
	 * there are cases where 2 MACs should share the same TSF ID
	 * for the purpose of clock sync, an optimization to avoid
	 * clock drift causing overlapping TBTTs/DTIMs for a GO and
	 * client in the system.
	 *
	 * The firmware will decide according to the MAC type which
	 * will be the master and slave. Clients that need to sync
	 * with a remote station will be the master, and an AP or GO
	 * will be the slave.
	 *
	 * Depending on the new interface type it can be slaved to
	 * or become the master of an existing interface.
	 */
	switch (data->vif->type) {
	case NL80211_IFTYPE_STATION:
		/*
		 * The new interface is a client, so if the one we're iterating
		 * is an AP, and the beacon interval of the AP is a multiple or
		 * divisor of the beacon interval of the client, the same TSF
		 * should be used to avoid drift between the new client and
		 * existing AP. The existing AP will get drift updates from the
		 * new client context in this case.
		 */
		if (vif->type != NL80211_IFTYPE_AP ||
		    data->preferred_tsf != NUM_TSF_IDS ||
		    !test_bit(mvmvif->tsf_id, data->available_tsf_ids))
			break;

		min_bi = min(data->vif->bss_conf.beacon_int,
			     vif->bss_conf.beacon_int);

		if (!min_bi)
			break;

		if ((data->vif->bss_conf.beacon_int -
		     vif->bss_conf.beacon_int) % min_bi == 0) {
			data->preferred_tsf = mvmvif->tsf_id;
			return;
		}
		break;

	case NL80211_IFTYPE_AP:
		/*
		 * The new interface is AP/GO, so if its beacon interval is a
		 * multiple or a divisor of the beacon interval of an existing
		 * interface, it should get drift updates from an existing
		 * client or use the same TSF as an existing GO. There's no
		 * drift between TSFs internally but if they used different
		 * TSFs then a new client MAC could update one of them and
		 * cause drift that way.
		 */
		if ((vif->type != NL80211_IFTYPE_AP &&
		     vif->type != NL80211_IFTYPE_STATION) ||
		    data->preferred_tsf != NUM_TSF_IDS ||
		    !test_bit(mvmvif->tsf_id, data->available_tsf_ids))
			break;

		min_bi = min(data->vif->bss_conf.beacon_int,
			     vif->bss_conf.beacon_int);

		if (!min_bi)
			break;

		if ((data->vif->bss_conf.beacon_int -
		     vif->bss_conf.beacon_int) % min_bi == 0) {
			data->preferred_tsf = mvmvif->tsf_id;
			return;
		}
		break;
	default:
		/*
		 * For all other interface types there's no need to
		 * take drift into account. Either they're exclusive
		 * like IBSS and monitor, or we don't care much about
		 * their TSF (like P2P Device), but we won't be able
		 * to share the TSF resource.
		 */
		break;
	}

	/*
	 * Unless we exited above, we can't share the TSF resource
	 * that the virtual interface we're iterating over is using
	 * with the new one, so clear the available bit and if this
	 * was the preferred one, reset that as well.
	 */
	__clear_bit(mvmvif->tsf_id, data->available_tsf_ids);

	if (data->preferred_tsf == mvmvif->tsf_id)
		data->preferred_tsf = NUM_TSF_IDS;
}

/*
 * Get the mask of the queues used by the vif
 */
u32 iwl_mvm_mac_get_queues_mask(struct ieee80211_vif *vif)
{
	u32 qmask = 0, ac;

	if (vif->type == NL80211_IFTYPE_P2P_DEVICE)
		return BIT(IWL_MVM_OFFCHANNEL_QUEUE);

	for (ac = 0; ac < IEEE80211_NUM_ACS; ac++) {
		if (vif->hw_queue[ac] != IEEE80211_INVAL_HW_QUEUE)
			qmask |= BIT(vif->hw_queue[ac]);
	}

	if (vif->type == NL80211_IFTYPE_AP ||
	    vif->type == NL80211_IFTYPE_ADHOC)
		qmask |= BIT(vif->cab_queue);

	return qmask;
}

static void iwl_mvm_iface_hw_queues_iter(void *_data, u8 *mac,
					 struct ieee80211_vif *vif)
{
	struct iwl_mvm_hw_queues_iface_iterator_data *data = _data;

	/* exclude the given vif */
	if (vif == data->exclude_vif)
		return;

	data->used_hw_queues |= iwl_mvm_mac_get_queues_mask(vif);
}

unsigned long iwl_mvm_get_used_hw_queues(struct iwl_mvm *mvm,
					 struct ieee80211_vif *exclude_vif)
{
	struct iwl_mvm_hw_queues_iface_iterator_data data = {
		.exclude_vif = exclude_vif,
		.used_hw_queues =
			BIT(IWL_MVM_OFFCHANNEL_QUEUE) |
			BIT(mvm->aux_queue) |
			BIT(IWL_MVM_DQA_GCAST_QUEUE),
	};

<<<<<<< HEAD
	if (iwl_mvm_is_dqa_supported(mvm))
		data.used_hw_queues |= BIT(IWL_MVM_DQA_GCAST_QUEUE);
	else
		data.used_hw_queues |= BIT(IWL_MVM_CMD_QUEUE);

=======
>>>>>>> bb176f67
	lockdep_assert_held(&mvm->mutex);

	/* mark all VIF used hw queues */
	ieee80211_iterate_active_interfaces_atomic(
		mvm->hw, IEEE80211_IFACE_ITER_RESUME_ALL,
		iwl_mvm_iface_hw_queues_iter, &data);

<<<<<<< HEAD
	/*
	 * for DQA, the hw_queue in mac80211 is never really used for
	 * real traffic (only the few queue IDs covered above), so
	 * we can reuse the real HW queue IDs the stations use
	 */
	if (iwl_mvm_is_dqa_supported(mvm))
		return data.used_hw_queues;

	/* don't assign the same hw queues as TDLS stations */
	ieee80211_iterate_stations_atomic(mvm->hw,
					  iwl_mvm_mac_sta_hw_queues_iter,
					  &data);

	/*
	 * Some TDLS stations may be removed but are in the process of being
	 * drained. Don't touch their queues.
	 */
	for_each_set_bit(sta_id, mvm->sta_drained, IWL_MVM_STATION_COUNT)
		data.used_hw_queues |= mvm->tfd_drained[sta_id];

=======
>>>>>>> bb176f67
	return data.used_hw_queues;
}

static void iwl_mvm_mac_iface_iterator(void *_data, u8 *mac,
				       struct ieee80211_vif *vif)
{
	struct iwl_mvm_mac_iface_iterator_data *data = _data;
	struct iwl_mvm_vif *mvmvif = iwl_mvm_vif_from_mac80211(vif);

	/* Iterator may already find the interface being added -- skip it */
	if (vif == data->vif) {
		data->found_vif = true;
		return;
	}

	/* Mark MAC IDs as used by clearing the available bit, and
	 * (below) mark TSFs as used if their existing use is not
	 * compatible with the new interface type.
	 * No locking or atomic bit operations are needed since the
	 * data is on the stack of the caller function.
	 */
	__clear_bit(mvmvif->id, data->available_mac_ids);

	/* find a suitable tsf_id */
	iwl_mvm_mac_tsf_id_iter(_data, mac, vif);
}

void iwl_mvm_mac_ctxt_recalc_tsf_id(struct iwl_mvm *mvm,
				    struct ieee80211_vif *vif)
{
	struct iwl_mvm_vif *mvmvif = iwl_mvm_vif_from_mac80211(vif);
	struct iwl_mvm_mac_iface_iterator_data data = {
		.mvm = mvm,
		.vif = vif,
		.available_tsf_ids = { (1 << NUM_TSF_IDS) - 1 },
		/* no preference yet */
		.preferred_tsf = NUM_TSF_IDS,
	};

	ieee80211_iterate_active_interfaces_atomic(
		mvm->hw, IEEE80211_IFACE_ITER_RESUME_ALL,
		iwl_mvm_mac_tsf_id_iter, &data);

	if (data.preferred_tsf != NUM_TSF_IDS)
		mvmvif->tsf_id = data.preferred_tsf;
	else if (!test_bit(mvmvif->tsf_id, data.available_tsf_ids))
		mvmvif->tsf_id = find_first_bit(data.available_tsf_ids,
						NUM_TSF_IDS);
}

int iwl_mvm_mac_ctxt_init(struct iwl_mvm *mvm, struct ieee80211_vif *vif)
{
	struct iwl_mvm_vif *mvmvif = iwl_mvm_vif_from_mac80211(vif);
	struct iwl_mvm_mac_iface_iterator_data data = {
		.mvm = mvm,
		.vif = vif,
		.available_mac_ids = { (1 << NUM_MAC_INDEX_DRIVER) - 1 },
		.available_tsf_ids = { (1 << NUM_TSF_IDS) - 1 },
		/* no preference yet */
		.preferred_tsf = NUM_TSF_IDS,
		.found_vif = false,
	};
	u32 ac;
	int ret, i, queue_limit;
	unsigned long used_hw_queues;

	lockdep_assert_held(&mvm->mutex);

	/*
	 * Allocate a MAC ID and a TSF for this MAC, along with the queues
	 * and other resources.
	 */

	/*
	 * Before the iterator, we start with all MAC IDs and TSFs available.
	 *
	 * During iteration, all MAC IDs are cleared that are in use by other
	 * virtual interfaces, and all TSF IDs are cleared that can't be used
	 * by this new virtual interface because they're used by an interface
	 * that can't share it with the new one.
	 * At the same time, we check if there's a preferred TSF in the case
	 * that we should share it with another interface.
	 */

	/* Currently, MAC ID 0 should be used only for the managed/IBSS vif */
	switch (vif->type) {
	case NL80211_IFTYPE_ADHOC:
		break;
	case NL80211_IFTYPE_STATION:
		if (!vif->p2p)
			break;
		/* fall through */
	default:
		__clear_bit(0, data.available_mac_ids);
	}

	ieee80211_iterate_active_interfaces_atomic(
		mvm->hw, IEEE80211_IFACE_ITER_RESUME_ALL,
		iwl_mvm_mac_iface_iterator, &data);

	used_hw_queues = iwl_mvm_get_used_hw_queues(mvm, vif);

	/*
	 * In the case we're getting here during resume, it's similar to
	 * firmware restart, and with RESUME_ALL the iterator will find
	 * the vif being added already.
	 * We don't want to reassign any IDs in either case since doing
	 * so would probably assign different IDs (as interfaces aren't
	 * necessarily added in the same order), but the old IDs were
	 * preserved anyway, so skip ID assignment for both resume and
	 * recovery.
	 */
	if (data.found_vif)
		return 0;

	/* Therefore, in recovery, we can't get here */
	if (WARN_ON_ONCE(test_bit(IWL_MVM_STATUS_IN_HW_RESTART, &mvm->status)))
		return -EBUSY;

	mvmvif->id = find_first_bit(data.available_mac_ids,
				    NUM_MAC_INDEX_DRIVER);
	if (mvmvif->id == NUM_MAC_INDEX_DRIVER) {
		IWL_ERR(mvm, "Failed to init MAC context - no free ID!\n");
		ret = -EIO;
		goto exit_fail;
	}

	if (data.preferred_tsf != NUM_TSF_IDS)
		mvmvif->tsf_id = data.preferred_tsf;
	else
		mvmvif->tsf_id = find_first_bit(data.available_tsf_ids,
						NUM_TSF_IDS);
	if (mvmvif->tsf_id == NUM_TSF_IDS) {
		IWL_ERR(mvm, "Failed to init MAC context - no free TSF!\n");
		ret = -EIO;
		goto exit_fail;
	}

	mvmvif->color = 0;

	INIT_LIST_HEAD(&mvmvif->time_event_data.list);
	mvmvif->time_event_data.id = TE_MAX;

	/* No need to allocate data queues to P2P Device MAC.*/
	if (vif->type == NL80211_IFTYPE_P2P_DEVICE) {
		for (ac = 0; ac < IEEE80211_NUM_ACS; ac++)
			vif->hw_queue[ac] = IEEE80211_INVAL_HW_QUEUE;

		return 0;
	}

	if (iwl_mvm_is_dqa_supported(mvm)) {
		/*
		 * queues in mac80211 almost entirely independent of
		 * the ones here - no real limit
		 */
		queue_limit = IEEE80211_MAX_QUEUES;
		BUILD_BUG_ON(IEEE80211_MAX_QUEUES >
			     BITS_PER_BYTE *
			     sizeof(mvm->hw_queue_to_mac80211[0]));
	} else {
		/* need to not use too many in this case */
		queue_limit = mvm->first_agg_queue;
	}

	/*
	 * queues in mac80211 almost entirely independent of
	 * the ones here - no real limit
	 */
	queue_limit = IEEE80211_MAX_QUEUES;
	BUILD_BUG_ON(IEEE80211_MAX_QUEUES >
		     BITS_PER_BYTE *
		     sizeof(mvm->hw_queue_to_mac80211[0]));

	/*
	 * Find available queues, and allocate them to the ACs. When in
	 * DQA-mode they aren't really used, and this is done only so the
	 * mac80211 ieee80211_check_queues() function won't fail
	 */
	for (ac = 0; ac < IEEE80211_NUM_ACS; ac++) {
		u8 queue = find_first_zero_bit(&used_hw_queues, queue_limit);

		if (queue >= queue_limit) {
			IWL_ERR(mvm, "Failed to allocate queue\n");
			ret = -EIO;
			goto exit_fail;
		}

		__set_bit(queue, &used_hw_queues);
		vif->hw_queue[ac] = queue;
	}

	/* Allocate the CAB queue for softAP and GO interfaces */
	if (vif->type == NL80211_IFTYPE_AP) {
		/*
		 * For TVQM this will be overwritten later with the FW assigned
		 * queue value (when queue is enabled).
		 */
		mvmvif->cab_queue = IWL_MVM_DQA_GCAST_QUEUE;
		vif->cab_queue = IWL_MVM_DQA_GCAST_QUEUE;
	} else {
		vif->cab_queue = IEEE80211_INVAL_HW_QUEUE;
	}

	mvmvif->bcast_sta.sta_id = IWL_MVM_INVALID_STA;
	mvmvif->mcast_sta.sta_id = IWL_MVM_INVALID_STA;
	mvmvif->ap_sta_id = IWL_MVM_INVALID_STA;

	for (i = 0; i < NUM_IWL_MVM_SMPS_REQ; i++)
		mvmvif->smps_requests[i] = IEEE80211_SMPS_AUTOMATIC;

	return 0;

exit_fail:
	memset(mvmvif, 0, sizeof(struct iwl_mvm_vif));
	memset(vif->hw_queue, IEEE80211_INVAL_HW_QUEUE, sizeof(vif->hw_queue));
	vif->cab_queue = IEEE80211_INVAL_HW_QUEUE;
	return ret;
}

static void iwl_mvm_ack_rates(struct iwl_mvm *mvm,
			      struct ieee80211_vif *vif,
			      enum nl80211_band band,
			      u8 *cck_rates, u8 *ofdm_rates)
{
	struct ieee80211_supported_band *sband;
	unsigned long basic = vif->bss_conf.basic_rates;
	int lowest_present_ofdm = 100;
	int lowest_present_cck = 100;
	u8 cck = 0;
	u8 ofdm = 0;
	int i;

	sband = mvm->hw->wiphy->bands[band];

	for_each_set_bit(i, &basic, BITS_PER_LONG) {
		int hw = sband->bitrates[i].hw_value;
		if (hw >= IWL_FIRST_OFDM_RATE) {
			ofdm |= BIT(hw - IWL_FIRST_OFDM_RATE);
			if (lowest_present_ofdm > hw)
				lowest_present_ofdm = hw;
		} else {
			BUILD_BUG_ON(IWL_FIRST_CCK_RATE != 0);

			cck |= BIT(hw);
			if (lowest_present_cck > hw)
				lowest_present_cck = hw;
		}
	}

	/*
	 * Now we've got the basic rates as bitmaps in the ofdm and cck
	 * variables. This isn't sufficient though, as there might not
	 * be all the right rates in the bitmap. E.g. if the only basic
	 * rates are 5.5 Mbps and 11 Mbps, we still need to add 1 Mbps
	 * and 6 Mbps because the 802.11-2007 standard says in 9.6:
	 *
	 *    [...] a STA responding to a received frame shall transmit
	 *    its Control Response frame [...] at the highest rate in the
	 *    BSSBasicRateSet parameter that is less than or equal to the
	 *    rate of the immediately previous frame in the frame exchange
	 *    sequence ([...]) and that is of the same modulation class
	 *    ([...]) as the received frame. If no rate contained in the
	 *    BSSBasicRateSet parameter meets these conditions, then the
	 *    control frame sent in response to a received frame shall be
	 *    transmitted at the highest mandatory rate of the PHY that is
	 *    less than or equal to the rate of the received frame, and
	 *    that is of the same modulation class as the received frame.
	 *
	 * As a consequence, we need to add all mandatory rates that are
	 * lower than all of the basic rates to these bitmaps.
	 */

	if (IWL_RATE_24M_INDEX < lowest_present_ofdm)
		ofdm |= IWL_RATE_BIT_MSK(24) >> IWL_FIRST_OFDM_RATE;
	if (IWL_RATE_12M_INDEX < lowest_present_ofdm)
		ofdm |= IWL_RATE_BIT_MSK(12) >> IWL_FIRST_OFDM_RATE;
	/* 6M already there or needed so always add */
	ofdm |= IWL_RATE_BIT_MSK(6) >> IWL_FIRST_OFDM_RATE;

	/*
	 * CCK is a bit more complex with DSSS vs. HR/DSSS vs. ERP.
	 * Note, however:
	 *  - if no CCK rates are basic, it must be ERP since there must
	 *    be some basic rates at all, so they're OFDM => ERP PHY
	 *    (or we're in 5 GHz, and the cck bitmap will never be used)
	 *  - if 11M is a basic rate, it must be ERP as well, so add 5.5M
	 *  - if 5.5M is basic, 1M and 2M are mandatory
	 *  - if 2M is basic, 1M is mandatory
	 *  - if 1M is basic, that's the only valid ACK rate.
	 * As a consequence, it's not as complicated as it sounds, just add
	 * any lower rates to the ACK rate bitmap.
	 */
	if (IWL_RATE_11M_INDEX < lowest_present_cck)
		cck |= IWL_RATE_BIT_MSK(11) >> IWL_FIRST_CCK_RATE;
	if (IWL_RATE_5M_INDEX < lowest_present_cck)
		cck |= IWL_RATE_BIT_MSK(5) >> IWL_FIRST_CCK_RATE;
	if (IWL_RATE_2M_INDEX < lowest_present_cck)
		cck |= IWL_RATE_BIT_MSK(2) >> IWL_FIRST_CCK_RATE;
	/* 1M already there or needed so always add */
	cck |= IWL_RATE_BIT_MSK(1) >> IWL_FIRST_CCK_RATE;

	*cck_rates = cck;
	*ofdm_rates = ofdm;
}

static void iwl_mvm_mac_ctxt_set_ht_flags(struct iwl_mvm *mvm,
					 struct ieee80211_vif *vif,
					 struct iwl_mac_ctx_cmd *cmd)
{
	/* for both sta and ap, ht_operation_mode hold the protection_mode */
	u8 protection_mode = vif->bss_conf.ht_operation_mode &
				 IEEE80211_HT_OP_MODE_PROTECTION;
	/* The fw does not distinguish between ht and fat */
	u32 ht_flag = MAC_PROT_FLG_HT_PROT | MAC_PROT_FLG_FAT_PROT;

	IWL_DEBUG_RATE(mvm, "protection mode set to %d\n", protection_mode);
	/*
	 * See section 9.23.3.1 of IEEE 80211-2012.
	 * Nongreenfield HT STAs Present is not supported.
	 */
	switch (protection_mode) {
	case IEEE80211_HT_OP_MODE_PROTECTION_NONE:
		break;
	case IEEE80211_HT_OP_MODE_PROTECTION_NONMEMBER:
	case IEEE80211_HT_OP_MODE_PROTECTION_NONHT_MIXED:
		cmd->protection_flags |= cpu_to_le32(ht_flag);
		break;
	case IEEE80211_HT_OP_MODE_PROTECTION_20MHZ:
		/* Protect when channel wider than 20MHz */
		if (vif->bss_conf.chandef.width > NL80211_CHAN_WIDTH_20)
			cmd->protection_flags |= cpu_to_le32(ht_flag);
		break;
	default:
		IWL_ERR(mvm, "Illegal protection mode %d\n",
			protection_mode);
		break;
	}
}

static void iwl_mvm_mac_ctxt_cmd_common(struct iwl_mvm *mvm,
					struct ieee80211_vif *vif,
					struct iwl_mac_ctx_cmd *cmd,
					const u8 *bssid_override,
					u32 action)
{
	struct iwl_mvm_vif *mvmvif = iwl_mvm_vif_from_mac80211(vif);
	struct ieee80211_chanctx_conf *chanctx;
	bool ht_enabled = !!(vif->bss_conf.ht_operation_mode &
			     IEEE80211_HT_OP_MODE_PROTECTION);
	u8 cck_ack_rates, ofdm_ack_rates;
	const u8 *bssid = bssid_override ?: vif->bss_conf.bssid;
	int i;

	cmd->id_and_color = cpu_to_le32(FW_CMD_ID_AND_COLOR(mvmvif->id,
							    mvmvif->color));
	cmd->action = cpu_to_le32(action);

	switch (vif->type) {
	case NL80211_IFTYPE_STATION:
		if (vif->p2p)
			cmd->mac_type = cpu_to_le32(FW_MAC_TYPE_P2P_STA);
		else
			cmd->mac_type = cpu_to_le32(FW_MAC_TYPE_BSS_STA);
		break;
	case NL80211_IFTYPE_AP:
		cmd->mac_type = cpu_to_le32(FW_MAC_TYPE_GO);
		break;
	case NL80211_IFTYPE_MONITOR:
		cmd->mac_type = cpu_to_le32(FW_MAC_TYPE_LISTENER);
		break;
	case NL80211_IFTYPE_P2P_DEVICE:
		cmd->mac_type = cpu_to_le32(FW_MAC_TYPE_P2P_DEVICE);
		break;
	case NL80211_IFTYPE_ADHOC:
		cmd->mac_type = cpu_to_le32(FW_MAC_TYPE_IBSS);
		break;
	default:
		WARN_ON_ONCE(1);
	}

	cmd->tsf_id = cpu_to_le32(mvmvif->tsf_id);

	memcpy(cmd->node_addr, vif->addr, ETH_ALEN);

	if (bssid)
		memcpy(cmd->bssid_addr, bssid, ETH_ALEN);
	else
		eth_broadcast_addr(cmd->bssid_addr);

	rcu_read_lock();
	chanctx = rcu_dereference(vif->chanctx_conf);
	iwl_mvm_ack_rates(mvm, vif, chanctx ? chanctx->def.chan->band
					    : NL80211_BAND_2GHZ,
			  &cck_ack_rates, &ofdm_ack_rates);
	rcu_read_unlock();

	cmd->cck_rates = cpu_to_le32((u32)cck_ack_rates);
	cmd->ofdm_rates = cpu_to_le32((u32)ofdm_ack_rates);

	cmd->cck_short_preamble =
		cpu_to_le32(vif->bss_conf.use_short_preamble ?
			    MAC_FLG_SHORT_PREAMBLE : 0);
	cmd->short_slot =
		cpu_to_le32(vif->bss_conf.use_short_slot ?
			    MAC_FLG_SHORT_SLOT : 0);

	cmd->filter_flags = cpu_to_le32(MAC_FILTER_ACCEPT_GRP);

	for (i = 0; i < IEEE80211_NUM_ACS; i++) {
		u8 txf = iwl_mvm_mac_ac_to_tx_fifo(mvm, i);

		cmd->ac[txf].cw_min =
			cpu_to_le16(mvmvif->queue_params[i].cw_min);
		cmd->ac[txf].cw_max =
			cpu_to_le16(mvmvif->queue_params[i].cw_max);
		cmd->ac[txf].edca_txop =
			cpu_to_le16(mvmvif->queue_params[i].txop * 32);
		cmd->ac[txf].aifsn = mvmvif->queue_params[i].aifs;
		cmd->ac[txf].fifos_mask = BIT(txf);
	}

	if (vif->bss_conf.qos)
		cmd->qos_flags |= cpu_to_le32(MAC_QOS_FLG_UPDATE_EDCA);

	if (vif->bss_conf.use_cts_prot)
		cmd->protection_flags |= cpu_to_le32(MAC_PROT_FLG_TGG_PROTECT);

	IWL_DEBUG_RATE(mvm, "use_cts_prot %d, ht_operation_mode %d\n",
		       vif->bss_conf.use_cts_prot,
		       vif->bss_conf.ht_operation_mode);
	if (vif->bss_conf.chandef.width != NL80211_CHAN_WIDTH_20_NOHT)
		cmd->qos_flags |= cpu_to_le32(MAC_QOS_FLG_TGN);
	if (ht_enabled)
		iwl_mvm_mac_ctxt_set_ht_flags(mvm, vif, cmd);
}

static int iwl_mvm_mac_ctxt_send_cmd(struct iwl_mvm *mvm,
				     struct iwl_mac_ctx_cmd *cmd)
{
	int ret = iwl_mvm_send_cmd_pdu(mvm, MAC_CONTEXT_CMD, 0,
				       sizeof(*cmd), cmd);
	if (ret)
		IWL_ERR(mvm, "Failed to send MAC context (action:%d): %d\n",
			le32_to_cpu(cmd->action), ret);
	return ret;
}

static int iwl_mvm_mac_ctxt_cmd_sta(struct iwl_mvm *mvm,
				    struct ieee80211_vif *vif,
				    u32 action, bool force_assoc_off,
				    const u8 *bssid_override)
{
	struct iwl_mac_ctx_cmd cmd = {};
	struct iwl_mac_data_sta *ctxt_sta;

	WARN_ON(vif->type != NL80211_IFTYPE_STATION);

	/* Fill the common data for all mac context types */
	iwl_mvm_mac_ctxt_cmd_common(mvm, vif, &cmd, bssid_override, action);

	if (vif->p2p) {
		struct ieee80211_p2p_noa_attr *noa =
			&vif->bss_conf.p2p_noa_attr;

		cmd.p2p_sta.ctwin = cpu_to_le32(noa->oppps_ctwindow &
					IEEE80211_P2P_OPPPS_CTWINDOW_MASK);
		ctxt_sta = &cmd.p2p_sta.sta;
	} else {
		ctxt_sta = &cmd.sta;
	}

	/* We need the dtim_period to set the MAC as associated */
	if (vif->bss_conf.assoc && vif->bss_conf.dtim_period &&
	    !force_assoc_off) {
		u32 dtim_offs;

		/*
		 * The DTIM count counts down, so when it is N that means N
		 * more beacon intervals happen until the DTIM TBTT. Therefore
		 * add this to the current time. If that ends up being in the
		 * future, the firmware will handle it.
		 *
		 * Also note that the system_timestamp (which we get here as
		 * "sync_device_ts") and TSF timestamp aren't at exactly the
		 * same offset in the frame -- the TSF is at the first symbol
		 * of the TSF, the system timestamp is at signal acquisition
		 * time. This means there's an offset between them of at most
		 * a few hundred microseconds (24 * 8 bits + PLCP time gives
		 * 384us in the longest case), this is currently not relevant
		 * as the firmware wakes up around 2ms before the TBTT.
		 */
		dtim_offs = vif->bss_conf.sync_dtim_count *
				vif->bss_conf.beacon_int;
		/* convert TU to usecs */
		dtim_offs *= 1024;

		ctxt_sta->dtim_tsf =
			cpu_to_le64(vif->bss_conf.sync_tsf + dtim_offs);
		ctxt_sta->dtim_time =
			cpu_to_le32(vif->bss_conf.sync_device_ts + dtim_offs);
		ctxt_sta->assoc_beacon_arrive_time =
			cpu_to_le32(vif->bss_conf.sync_device_ts);

		IWL_DEBUG_INFO(mvm, "DTIM TBTT is 0x%llx/0x%x, offset %d\n",
			       le64_to_cpu(ctxt_sta->dtim_tsf),
			       le32_to_cpu(ctxt_sta->dtim_time),
			       dtim_offs);

		ctxt_sta->is_assoc = cpu_to_le32(1);
	} else {
		ctxt_sta->is_assoc = cpu_to_le32(0);

		/* Allow beacons to pass through as long as we are not
		 * associated, or we do not have dtim period information.
		 */
		cmd.filter_flags |= cpu_to_le32(MAC_FILTER_IN_BEACON);
	}

	ctxt_sta->bi = cpu_to_le32(vif->bss_conf.beacon_int);
	ctxt_sta->bi_reciprocal =
		cpu_to_le32(iwl_mvm_reciprocal(vif->bss_conf.beacon_int));
	ctxt_sta->dtim_interval = cpu_to_le32(vif->bss_conf.beacon_int *
					      vif->bss_conf.dtim_period);
	ctxt_sta->dtim_reciprocal =
		cpu_to_le32(iwl_mvm_reciprocal(vif->bss_conf.beacon_int *
					       vif->bss_conf.dtim_period));

	ctxt_sta->listen_interval = cpu_to_le32(mvm->hw->conf.listen_interval);
	ctxt_sta->assoc_id = cpu_to_le32(vif->bss_conf.aid);

	if (vif->probe_req_reg && vif->bss_conf.assoc && vif->p2p)
		cmd.filter_flags |= cpu_to_le32(MAC_FILTER_IN_PROBE_REQUEST);

	return iwl_mvm_mac_ctxt_send_cmd(mvm, &cmd);
}

static int iwl_mvm_mac_ctxt_cmd_listener(struct iwl_mvm *mvm,
					 struct ieee80211_vif *vif,
					 u32 action)
{
	struct iwl_mac_ctx_cmd cmd = {};
	u32 tfd_queue_msk = 0;
	int ret;

	WARN_ON(vif->type != NL80211_IFTYPE_MONITOR);

	iwl_mvm_mac_ctxt_cmd_common(mvm, vif, &cmd, NULL, action);

	cmd.filter_flags = cpu_to_le32(MAC_FILTER_IN_PROMISC |
				       MAC_FILTER_IN_CONTROL_AND_MGMT |
				       MAC_FILTER_IN_BEACON |
				       MAC_FILTER_IN_PROBE_REQUEST |
				       MAC_FILTER_IN_CRC32);
	ieee80211_hw_set(mvm->hw, RX_INCLUDES_FCS);

	/* Allocate sniffer station */
	ret = iwl_mvm_allocate_int_sta(mvm, &mvm->snif_sta, tfd_queue_msk,
				       vif->type, IWL_STA_GENERAL_PURPOSE);
	if (ret)
		return ret;

	return iwl_mvm_mac_ctxt_send_cmd(mvm, &cmd);
}

static int iwl_mvm_mac_ctxt_cmd_ibss(struct iwl_mvm *mvm,
				     struct ieee80211_vif *vif,
				     u32 action)
{
	struct iwl_mvm_vif *mvmvif = iwl_mvm_vif_from_mac80211(vif);
	struct iwl_mac_ctx_cmd cmd = {};

	WARN_ON(vif->type != NL80211_IFTYPE_ADHOC);

	iwl_mvm_mac_ctxt_cmd_common(mvm, vif, &cmd, NULL, action);

	cmd.filter_flags = cpu_to_le32(MAC_FILTER_IN_BEACON |
				       MAC_FILTER_IN_PROBE_REQUEST);

	/* cmd.ibss.beacon_time/cmd.ibss.beacon_tsf are curently ignored */
	cmd.ibss.bi = cpu_to_le32(vif->bss_conf.beacon_int);
	cmd.ibss.bi_reciprocal =
		cpu_to_le32(iwl_mvm_reciprocal(vif->bss_conf.beacon_int));

	/* TODO: Assumes that the beacon id == mac context id */
	cmd.ibss.beacon_template = cpu_to_le32(mvmvif->id);

	return iwl_mvm_mac_ctxt_send_cmd(mvm, &cmd);
}

struct iwl_mvm_go_iterator_data {
	bool go_active;
};

static void iwl_mvm_go_iterator(void *_data, u8 *mac, struct ieee80211_vif *vif)
{
	struct iwl_mvm_go_iterator_data *data = _data;
	struct iwl_mvm_vif *mvmvif = iwl_mvm_vif_from_mac80211(vif);

	if (vif->type == NL80211_IFTYPE_AP && vif->p2p &&
	    mvmvif->ap_ibss_active)
		data->go_active = true;
}

static int iwl_mvm_mac_ctxt_cmd_p2p_device(struct iwl_mvm *mvm,
					   struct ieee80211_vif *vif,
					   u32 action)
{
	struct iwl_mac_ctx_cmd cmd = {};
	struct iwl_mvm_go_iterator_data data = {};

	WARN_ON(vif->type != NL80211_IFTYPE_P2P_DEVICE);

	iwl_mvm_mac_ctxt_cmd_common(mvm, vif, &cmd, NULL, action);

	cmd.protection_flags |= cpu_to_le32(MAC_PROT_FLG_TGG_PROTECT);

	/* Override the filter flags to accept only probe requests */
	cmd.filter_flags = cpu_to_le32(MAC_FILTER_IN_PROBE_REQUEST);

	/*
	 * This flag should be set to true when the P2P Device is
	 * discoverable and there is at least another active P2P GO. Settings
	 * this flag will allow the P2P Device to be discoverable on other
	 * channels in addition to its listen channel.
	 * Note that this flag should not be set in other cases as it opens the
	 * Rx filters on all MAC and increases the number of interrupts.
	 */
	ieee80211_iterate_active_interfaces_atomic(
		mvm->hw, IEEE80211_IFACE_ITER_RESUME_ALL,
		iwl_mvm_go_iterator, &data);

	cmd.p2p_dev.is_disc_extended = cpu_to_le32(data.go_active ? 1 : 0);
	return iwl_mvm_mac_ctxt_send_cmd(mvm, &cmd);
}

static void iwl_mvm_mac_ctxt_set_tim(struct iwl_mvm *mvm,
				     __le32 *tim_index, __le32 *tim_size,
				     u8 *beacon, u32 frame_size)
{
	u32 tim_idx;
	struct ieee80211_mgmt *mgmt = (struct ieee80211_mgmt *)beacon;

	/* The index is relative to frame start but we start looking at the
	 * variable-length part of the beacon. */
	tim_idx = mgmt->u.beacon.variable - beacon;

	/* Parse variable-length elements of beacon to find WLAN_EID_TIM */
	while ((tim_idx < (frame_size - 2)) &&
			(beacon[tim_idx] != WLAN_EID_TIM))
		tim_idx += beacon[tim_idx+1] + 2;

	/* If TIM field was found, set variables */
	if ((tim_idx < (frame_size - 1)) && (beacon[tim_idx] == WLAN_EID_TIM)) {
		*tim_index = cpu_to_le32(tim_idx);
		*tim_size = cpu_to_le32((u32)beacon[tim_idx + 1]);
	} else {
		IWL_WARN(mvm, "Unable to find TIM Element in beacon\n");
	}
}

static u32 iwl_mvm_find_ie_offset(u8 *beacon, u8 eid, u32 frame_size)
{
	struct ieee80211_mgmt *mgmt = (void *)beacon;
	const u8 *ie;

	if (WARN_ON_ONCE(frame_size <= (mgmt->u.beacon.variable - beacon)))
		return 0;

	frame_size -= mgmt->u.beacon.variable - beacon;

	ie = cfg80211_find_ie(eid, mgmt->u.beacon.variable, frame_size);
	if (!ie)
		return 0;

	return ie - beacon;
}

static u8 iwl_mvm_mac_ctxt_get_lowest_rate(struct ieee80211_tx_info *info,
					   struct ieee80211_vif *vif)
{
	u8 rate;

	if (info->band == NL80211_BAND_5GHZ || vif->p2p)
		rate = IWL_FIRST_OFDM_RATE;
	else
		rate = IWL_FIRST_CCK_RATE;

	return rate;
}

static void iwl_mvm_mac_ctxt_set_tx(struct iwl_mvm *mvm,
				    struct ieee80211_vif *vif,
				    struct sk_buff *beacon,
				    struct iwl_tx_cmd *tx)
{
	struct iwl_mvm_vif *mvmvif = iwl_mvm_vif_from_mac80211(vif);
	struct ieee80211_tx_info *info;
	u8 rate;
	u32 tx_flags;

	info = IEEE80211_SKB_CB(beacon);

	/* Set up TX command fields */
	tx->len = cpu_to_le16((u16)beacon->len);
	tx->sta_id = mvmvif->bcast_sta.sta_id;
	tx->life_time = cpu_to_le32(TX_CMD_LIFE_TIME_INFINITE);
	tx_flags = TX_CMD_FLG_SEQ_CTL | TX_CMD_FLG_TSF;
	tx_flags |=
		iwl_mvm_bt_coex_tx_prio(mvm, (void *)beacon->data, info, 0) <<
						TX_CMD_FLG_BT_PRIO_POS;
	tx->tx_flags = cpu_to_le32(tx_flags);

	if (!fw_has_capa(&mvm->fw->ucode_capa,
			 IWL_UCODE_TLV_CAPA_BEACON_ANT_SELECTION)) {
		mvm->mgmt_last_antenna_idx =
			iwl_mvm_next_antenna(mvm, iwl_mvm_get_valid_tx_ant(mvm),
					     mvm->mgmt_last_antenna_idx);
	}

	tx->rate_n_flags =
		cpu_to_le32(BIT(mvm->mgmt_last_antenna_idx) <<
			    RATE_MCS_ANT_POS);

	rate = iwl_mvm_mac_ctxt_get_lowest_rate(info, vif);

	tx->rate_n_flags |= cpu_to_le32(iwl_mvm_mac80211_idx_to_hwrate(rate));
	if (rate == IWL_FIRST_CCK_RATE)
		tx->rate_n_flags |= cpu_to_le32(RATE_MCS_CCK_MSK);

}

static int iwl_mvm_mac_ctxt_send_beacon_cmd(struct iwl_mvm *mvm,
					    struct sk_buff *beacon,
					    void *data, int len)
{
	struct iwl_host_cmd cmd = {
		.id = BEACON_TEMPLATE_CMD,
		.flags = CMD_ASYNC,
	};

	cmd.len[0] = len;
	cmd.data[0] = data;
	cmd.dataflags[0] = 0;
	cmd.len[1] = beacon->len;
	cmd.data[1] = beacon->data;
	cmd.dataflags[1] = IWL_HCMD_DFL_DUP;

	return iwl_mvm_send_cmd(mvm, &cmd);
}

static int iwl_mvm_mac_ctxt_send_beacon_v6(struct iwl_mvm *mvm,
					   struct ieee80211_vif *vif,
					   struct sk_buff *beacon)
{
	struct iwl_mvm_vif *mvmvif = iwl_mvm_vif_from_mac80211(vif);
	struct iwl_mac_beacon_cmd_v6 beacon_cmd = {};

	iwl_mvm_mac_ctxt_set_tx(mvm, vif, beacon, &beacon_cmd.tx);

	beacon_cmd.template_id = cpu_to_le32((u32)mvmvif->id);

	if (vif->type == NL80211_IFTYPE_AP)
		iwl_mvm_mac_ctxt_set_tim(mvm, &beacon_cmd.tim_idx,
					 &beacon_cmd.tim_size,
					 beacon->data, beacon->len);

	return iwl_mvm_mac_ctxt_send_beacon_cmd(mvm, beacon, &beacon_cmd,
						sizeof(beacon_cmd));
}

static int iwl_mvm_mac_ctxt_send_beacon_v7(struct iwl_mvm *mvm,
					   struct ieee80211_vif *vif,
					   struct sk_buff *beacon)
{
	struct iwl_mvm_vif *mvmvif = iwl_mvm_vif_from_mac80211(vif);
	struct iwl_mac_beacon_cmd_v7 beacon_cmd = {};

	iwl_mvm_mac_ctxt_set_tx(mvm, vif, beacon, &beacon_cmd.tx);

	beacon_cmd.template_id = cpu_to_le32((u32)mvmvif->id);

	if (vif->type == NL80211_IFTYPE_AP)
		iwl_mvm_mac_ctxt_set_tim(mvm, &beacon_cmd.tim_idx,
					 &beacon_cmd.tim_size,
					 beacon->data, beacon->len);

	beacon_cmd.csa_offset =
		cpu_to_le32(iwl_mvm_find_ie_offset(beacon->data,
						   WLAN_EID_CHANNEL_SWITCH,
						   beacon->len));
	beacon_cmd.ecsa_offset =
		cpu_to_le32(iwl_mvm_find_ie_offset(beacon->data,
						   WLAN_EID_EXT_CHANSWITCH_ANN,
						   beacon->len));

	return iwl_mvm_mac_ctxt_send_beacon_cmd(mvm, beacon, &beacon_cmd,
						sizeof(beacon_cmd));
}

static int iwl_mvm_mac_ctxt_send_beacon_v9(struct iwl_mvm *mvm,
					   struct ieee80211_vif *vif,
					   struct sk_buff *beacon)
{
	struct iwl_mvm_vif *mvmvif = iwl_mvm_vif_from_mac80211(vif);
	struct ieee80211_tx_info *info = IEEE80211_SKB_CB(beacon);
	struct iwl_mac_beacon_cmd beacon_cmd = {};
	u8 rate = iwl_mvm_mac_ctxt_get_lowest_rate(info, vif);
	u16 flags;

	flags = iwl_mvm_mac80211_idx_to_hwrate(rate);

	if (rate == IWL_FIRST_CCK_RATE)
		flags |= IWL_MAC_BEACON_CCK;

	beacon_cmd.flags = cpu_to_le16(flags);
	beacon_cmd.byte_cnt = cpu_to_le16((u16)beacon->len);
	beacon_cmd.template_id = cpu_to_le32((u32)mvmvif->id);

	if (vif->type == NL80211_IFTYPE_AP)
		iwl_mvm_mac_ctxt_set_tim(mvm, &beacon_cmd.tim_idx,
					 &beacon_cmd.tim_size,
					 beacon->data, beacon->len);

	beacon_cmd.csa_offset =
		cpu_to_le32(iwl_mvm_find_ie_offset(beacon->data,
						   WLAN_EID_CHANNEL_SWITCH,
						   beacon->len));
	beacon_cmd.ecsa_offset =
		cpu_to_le32(iwl_mvm_find_ie_offset(beacon->data,
						   WLAN_EID_EXT_CHANSWITCH_ANN,
						   beacon->len));

	return iwl_mvm_mac_ctxt_send_beacon_cmd(mvm, beacon, &beacon_cmd,
						sizeof(beacon_cmd));
}

static int iwl_mvm_mac_ctxt_send_beacon(struct iwl_mvm *mvm,
					struct ieee80211_vif *vif,
					struct sk_buff *beacon)
{
	if (WARN_ON(!beacon))
		return -EINVAL;

	if (!fw_has_capa(&mvm->fw->ucode_capa,
			 IWL_UCODE_TLV_CAPA_CSA_AND_TBTT_OFFLOAD))
		return iwl_mvm_mac_ctxt_send_beacon_v6(mvm, vif, beacon);

	if (fw_has_api(&mvm->fw->ucode_capa,
		       IWL_UCODE_TLV_API_NEW_BEACON_TEMPLATE))
		return iwl_mvm_mac_ctxt_send_beacon_v9(mvm, vif, beacon);

	return iwl_mvm_mac_ctxt_send_beacon_v7(mvm, vif, beacon);
}

/* The beacon template for the AP/GO/IBSS has changed and needs update */
int iwl_mvm_mac_ctxt_beacon_changed(struct iwl_mvm *mvm,
				    struct ieee80211_vif *vif)
{
	struct sk_buff *beacon;
	int ret;

	WARN_ON(vif->type != NL80211_IFTYPE_AP &&
		vif->type != NL80211_IFTYPE_ADHOC);

	beacon = ieee80211_beacon_get_template(mvm->hw, vif, NULL);
	if (!beacon)
		return -ENOMEM;

	ret = iwl_mvm_mac_ctxt_send_beacon(mvm, vif, beacon);
	dev_kfree_skb(beacon);
	return ret;
}

struct iwl_mvm_mac_ap_iterator_data {
	struct iwl_mvm *mvm;
	struct ieee80211_vif *vif;
	u32 beacon_device_ts;
	u16 beacon_int;
};

/* Find the beacon_device_ts and beacon_int for a managed interface */
static void iwl_mvm_mac_ap_iterator(void *_data, u8 *mac,
				    struct ieee80211_vif *vif)
{
	struct iwl_mvm_mac_ap_iterator_data *data = _data;

	if (vif->type != NL80211_IFTYPE_STATION || !vif->bss_conf.assoc)
		return;

	/* Station client has higher priority over P2P client*/
	if (vif->p2p && data->beacon_device_ts)
		return;

	data->beacon_device_ts = vif->bss_conf.sync_device_ts;
	data->beacon_int = vif->bss_conf.beacon_int;
}

/*
 * Fill the specific data for mac context of type AP of P2P GO
 */
static void iwl_mvm_mac_ctxt_cmd_fill_ap(struct iwl_mvm *mvm,
					 struct ieee80211_vif *vif,
					 struct iwl_mac_ctx_cmd *cmd,
					 struct iwl_mac_data_ap *ctxt_ap,
					 bool add)
{
	struct iwl_mvm_vif *mvmvif = iwl_mvm_vif_from_mac80211(vif);
	struct iwl_mvm_mac_ap_iterator_data data = {
		.mvm = mvm,
		.vif = vif,
		.beacon_device_ts = 0
	};

	/* in AP mode, the MCAST FIFO takes the EDCA params from VO */
	cmd->ac[IWL_MVM_TX_FIFO_VO].fifos_mask |= BIT(IWL_MVM_TX_FIFO_MCAST);

	/*
	 * in AP mode, pass probe requests and beacons from other APs
	 * (needed for ht protection); when there're no any associated
	 * station don't ask FW to pass beacons to prevent unnecessary
	 * wake-ups.
	 */
	cmd->filter_flags |= cpu_to_le32(MAC_FILTER_IN_PROBE_REQUEST);
	if (mvmvif->ap_assoc_sta_count || !mvm->drop_bcn_ap_mode) {
		cmd->filter_flags |= cpu_to_le32(MAC_FILTER_IN_BEACON);
		IWL_DEBUG_HC(mvm, "Asking FW to pass beacons\n");
	} else {
		IWL_DEBUG_HC(mvm, "No need to receive beacons\n");
	}

	ctxt_ap->bi = cpu_to_le32(vif->bss_conf.beacon_int);
	ctxt_ap->bi_reciprocal =
		cpu_to_le32(iwl_mvm_reciprocal(vif->bss_conf.beacon_int));
	ctxt_ap->dtim_interval = cpu_to_le32(vif->bss_conf.beacon_int *
					     vif->bss_conf.dtim_period);
	ctxt_ap->dtim_reciprocal =
		cpu_to_le32(iwl_mvm_reciprocal(vif->bss_conf.beacon_int *
					       vif->bss_conf.dtim_period));

	if (!fw_has_api(&mvm->fw->ucode_capa,
			IWL_UCODE_TLV_API_STA_TYPE))
		ctxt_ap->mcast_qid = cpu_to_le32(vif->cab_queue);

	/*
	 * Only set the beacon time when the MAC is being added, when we
	 * just modify the MAC then we should keep the time -- the firmware
	 * can otherwise have a "jumping" TBTT.
	 */
	if (add) {
		/*
		 * If there is a station/P2P client interface which is
		 * associated, set the AP's TBTT far enough from the station's
		 * TBTT. Otherwise, set it to the current system time
		 */
		ieee80211_iterate_active_interfaces_atomic(
			mvm->hw, IEEE80211_IFACE_ITER_RESUME_ALL,
			iwl_mvm_mac_ap_iterator, &data);

		if (data.beacon_device_ts) {
			u32 rand = (prandom_u32() % (64 - 36)) + 36;
			mvmvif->ap_beacon_time = data.beacon_device_ts +
				ieee80211_tu_to_usec(data.beacon_int * rand /
						     100);
		} else {
			mvmvif->ap_beacon_time =
				iwl_read_prph(mvm->trans,
					      DEVICE_SYSTEM_TIME_REG);
		}
	}

	ctxt_ap->beacon_time = cpu_to_le32(mvmvif->ap_beacon_time);
	ctxt_ap->beacon_tsf = 0; /* unused */

	/* TODO: Assume that the beacon id == mac context id */
	ctxt_ap->beacon_template = cpu_to_le32(mvmvif->id);
}

static int iwl_mvm_mac_ctxt_cmd_ap(struct iwl_mvm *mvm,
				   struct ieee80211_vif *vif,
				   u32 action)
{
	struct iwl_mac_ctx_cmd cmd = {};

	WARN_ON(vif->type != NL80211_IFTYPE_AP || vif->p2p);

	/* Fill the common data for all mac context types */
	iwl_mvm_mac_ctxt_cmd_common(mvm, vif, &cmd, NULL, action);

	/* Fill the data specific for ap mode */
	iwl_mvm_mac_ctxt_cmd_fill_ap(mvm, vif, &cmd, &cmd.ap,
				     action == FW_CTXT_ACTION_ADD);

	return iwl_mvm_mac_ctxt_send_cmd(mvm, &cmd);
}

static int iwl_mvm_mac_ctxt_cmd_go(struct iwl_mvm *mvm,
				   struct ieee80211_vif *vif,
				   u32 action)
{
	struct iwl_mac_ctx_cmd cmd = {};
	struct ieee80211_p2p_noa_attr *noa = &vif->bss_conf.p2p_noa_attr;

	WARN_ON(vif->type != NL80211_IFTYPE_AP || !vif->p2p);

	/* Fill the common data for all mac context types */
	iwl_mvm_mac_ctxt_cmd_common(mvm, vif, &cmd, NULL, action);

	/* Fill the data specific for GO mode */
	iwl_mvm_mac_ctxt_cmd_fill_ap(mvm, vif, &cmd, &cmd.go.ap,
				     action == FW_CTXT_ACTION_ADD);

	cmd.go.ctwin = cpu_to_le32(noa->oppps_ctwindow &
					IEEE80211_P2P_OPPPS_CTWINDOW_MASK);
	cmd.go.opp_ps_enabled =
			cpu_to_le32(!!(noa->oppps_ctwindow &
					IEEE80211_P2P_OPPPS_ENABLE_BIT));

	return iwl_mvm_mac_ctxt_send_cmd(mvm, &cmd);
}

static int iwl_mvm_mac_ctx_send(struct iwl_mvm *mvm, struct ieee80211_vif *vif,
				u32 action, bool force_assoc_off,
				const u8 *bssid_override)
{
	switch (vif->type) {
	case NL80211_IFTYPE_STATION:
		return iwl_mvm_mac_ctxt_cmd_sta(mvm, vif, action,
						force_assoc_off,
						bssid_override);
		break;
	case NL80211_IFTYPE_AP:
		if (!vif->p2p)
			return iwl_mvm_mac_ctxt_cmd_ap(mvm, vif, action);
		else
			return iwl_mvm_mac_ctxt_cmd_go(mvm, vif, action);
		break;
	case NL80211_IFTYPE_MONITOR:
		return iwl_mvm_mac_ctxt_cmd_listener(mvm, vif, action);
	case NL80211_IFTYPE_P2P_DEVICE:
		return iwl_mvm_mac_ctxt_cmd_p2p_device(mvm, vif, action);
	case NL80211_IFTYPE_ADHOC:
		return iwl_mvm_mac_ctxt_cmd_ibss(mvm, vif, action);
	default:
		break;
	}

	return -EOPNOTSUPP;
}

int iwl_mvm_mac_ctxt_add(struct iwl_mvm *mvm, struct ieee80211_vif *vif)
{
	struct iwl_mvm_vif *mvmvif = iwl_mvm_vif_from_mac80211(vif);
	int ret;

	if (WARN_ONCE(mvmvif->uploaded, "Adding active MAC %pM/%d\n",
		      vif->addr, ieee80211_vif_type_p2p(vif)))
		return -EIO;

	ret = iwl_mvm_mac_ctx_send(mvm, vif, FW_CTXT_ACTION_ADD,
				   true, NULL);
	if (ret)
		return ret;

	/* will only do anything at resume from D3 time */
	iwl_mvm_set_last_nonqos_seq(mvm, vif);

	mvmvif->uploaded = true;
	return 0;
}

int iwl_mvm_mac_ctxt_changed(struct iwl_mvm *mvm, struct ieee80211_vif *vif,
			     bool force_assoc_off, const u8 *bssid_override)
{
	struct iwl_mvm_vif *mvmvif = iwl_mvm_vif_from_mac80211(vif);

	if (WARN_ONCE(!mvmvif->uploaded, "Changing inactive MAC %pM/%d\n",
		      vif->addr, ieee80211_vif_type_p2p(vif)))
		return -EIO;

	return iwl_mvm_mac_ctx_send(mvm, vif, FW_CTXT_ACTION_MODIFY,
				    force_assoc_off, bssid_override);
}

int iwl_mvm_mac_ctxt_remove(struct iwl_mvm *mvm, struct ieee80211_vif *vif)
{
	struct iwl_mvm_vif *mvmvif = iwl_mvm_vif_from_mac80211(vif);
	struct iwl_mac_ctx_cmd cmd;
	int ret;

	if (WARN_ONCE(!mvmvif->uploaded, "Removing inactive MAC %pM/%d\n",
		      vif->addr, ieee80211_vif_type_p2p(vif)))
		return -EIO;

	memset(&cmd, 0, sizeof(cmd));

	cmd.id_and_color = cpu_to_le32(FW_CMD_ID_AND_COLOR(mvmvif->id,
							   mvmvif->color));
	cmd.action = cpu_to_le32(FW_CTXT_ACTION_REMOVE);

	ret = iwl_mvm_send_cmd_pdu(mvm, MAC_CONTEXT_CMD, 0,
				   sizeof(cmd), &cmd);
	if (ret) {
		IWL_ERR(mvm, "Failed to remove MAC context: %d\n", ret);
		return ret;
	}

	mvmvif->uploaded = false;

	if (vif->type == NL80211_IFTYPE_MONITOR) {
		__clear_bit(IEEE80211_HW_RX_INCLUDES_FCS, mvm->hw->flags);
		iwl_mvm_dealloc_snif_sta(mvm);
	}

	return 0;
}

static void iwl_mvm_csa_count_down(struct iwl_mvm *mvm,
				   struct ieee80211_vif *csa_vif, u32 gp2,
				   bool tx_success)
{
	struct iwl_mvm_vif *mvmvif =
			iwl_mvm_vif_from_mac80211(csa_vif);

	/* Don't start to countdown from a failed beacon */
	if (!tx_success && !mvmvif->csa_countdown)
		return;

	mvmvif->csa_countdown = true;

	if (!ieee80211_csa_is_complete(csa_vif)) {
		int c = ieee80211_csa_update_counter(csa_vif);

		iwl_mvm_mac_ctxt_beacon_changed(mvm, csa_vif);
		if (csa_vif->p2p &&
		    !iwl_mvm_te_scheduled(&mvmvif->time_event_data) && gp2 &&
		    tx_success) {
			u32 rel_time = (c + 1) *
				       csa_vif->bss_conf.beacon_int -
				       IWL_MVM_CHANNEL_SWITCH_TIME_GO;
			u32 apply_time = gp2 + rel_time * 1024;

			iwl_mvm_schedule_csa_period(mvm, csa_vif,
					 IWL_MVM_CHANNEL_SWITCH_TIME_GO -
					 IWL_MVM_CHANNEL_SWITCH_MARGIN,
					 apply_time);
		}
	} else if (!iwl_mvm_te_scheduled(&mvmvif->time_event_data)) {
		/* we don't have CSA NoA scheduled yet, switch now */
		ieee80211_csa_finish(csa_vif);
		RCU_INIT_POINTER(mvm->csa_vif, NULL);
	}
}

void iwl_mvm_rx_beacon_notif(struct iwl_mvm *mvm,
			     struct iwl_rx_cmd_buffer *rxb)
{
	struct iwl_rx_packet *pkt = rxb_addr(rxb);
	struct iwl_extended_beacon_notif *beacon = (void *)pkt->data;
	struct iwl_mvm_tx_resp *beacon_notify_hdr;
	struct ieee80211_vif *csa_vif;
	struct ieee80211_vif *tx_blocked_vif;
	struct agg_tx_status *agg_status;
	u16 status;

	lockdep_assert_held(&mvm->mutex);

	beacon_notify_hdr = &beacon->beacon_notify_hdr;
	mvm->ap_last_beacon_gp2 = le32_to_cpu(beacon->gp2);
	mvm->ibss_manager = beacon->ibss_mgr_status != 0;

	agg_status = iwl_mvm_get_agg_status(mvm, beacon_notify_hdr);
	status = le16_to_cpu(agg_status->status) & TX_STATUS_MSK;
	IWL_DEBUG_RX(mvm,
		     "beacon status %#x retries:%d tsf:0x%16llX gp2:0x%X rate:%d\n",
		     status, beacon_notify_hdr->failure_frame,
		     le64_to_cpu(beacon->tsf),
		     mvm->ap_last_beacon_gp2,
		     le32_to_cpu(beacon_notify_hdr->initial_rate));

	csa_vif = rcu_dereference_protected(mvm->csa_vif,
					    lockdep_is_held(&mvm->mutex));
	if (unlikely(csa_vif && csa_vif->csa_active))
		iwl_mvm_csa_count_down(mvm, csa_vif, mvm->ap_last_beacon_gp2,
				       (status == TX_STATUS_SUCCESS));

	tx_blocked_vif = rcu_dereference_protected(mvm->csa_tx_blocked_vif,
						lockdep_is_held(&mvm->mutex));
	if (unlikely(tx_blocked_vif)) {
		struct iwl_mvm_vif *mvmvif =
			iwl_mvm_vif_from_mac80211(tx_blocked_vif);

		/*
		 * The channel switch is started and we have blocked the
		 * stations. If this is the first beacon (the timeout wasn't
		 * set), set the unblock timeout, otherwise countdown
		 */
		if (!mvm->csa_tx_block_bcn_timeout)
			mvm->csa_tx_block_bcn_timeout =
				IWL_MVM_CS_UNBLOCK_TX_TIMEOUT;
		else
			mvm->csa_tx_block_bcn_timeout--;

		/* Check if the timeout is expired, and unblock tx */
		if (mvm->csa_tx_block_bcn_timeout == 0) {
			iwl_mvm_modify_all_sta_disable_tx(mvm, mvmvif, false);
			RCU_INIT_POINTER(mvm->csa_tx_blocked_vif, NULL);
		}
	}
}

static void iwl_mvm_beacon_loss_iterator(void *_data, u8 *mac,
					 struct ieee80211_vif *vif)
{
	struct iwl_missed_beacons_notif *missed_beacons = _data;
	struct iwl_mvm_vif *mvmvif = iwl_mvm_vif_from_mac80211(vif);
	struct iwl_mvm *mvm = mvmvif->mvm;
	struct iwl_fw_dbg_trigger_missed_bcon *bcon_trig;
	struct iwl_fw_dbg_trigger_tlv *trigger;
	u32 stop_trig_missed_bcon, stop_trig_missed_bcon_since_rx;
	u32 rx_missed_bcon, rx_missed_bcon_since_rx;

	if (mvmvif->id != (u16)le32_to_cpu(missed_beacons->mac_id))
		return;

	rx_missed_bcon = le32_to_cpu(missed_beacons->consec_missed_beacons);
	rx_missed_bcon_since_rx =
		le32_to_cpu(missed_beacons->consec_missed_beacons_since_last_rx);
	/*
	 * TODO: the threshold should be adjusted based on latency conditions,
	 * and/or in case of a CS flow on one of the other AP vifs.
	 */
	if (le32_to_cpu(missed_beacons->consec_missed_beacons_since_last_rx) >
	     IWL_MVM_MISSED_BEACONS_THRESHOLD)
		ieee80211_beacon_loss(vif);

	if (!iwl_fw_dbg_trigger_enabled(mvm->fw,
					FW_DBG_TRIGGER_MISSED_BEACONS))
		return;

	trigger = iwl_fw_dbg_get_trigger(mvm->fw,
					 FW_DBG_TRIGGER_MISSED_BEACONS);
	bcon_trig = (void *)trigger->data;
	stop_trig_missed_bcon = le32_to_cpu(bcon_trig->stop_consec_missed_bcon);
	stop_trig_missed_bcon_since_rx =
		le32_to_cpu(bcon_trig->stop_consec_missed_bcon_since_rx);

	/* TODO: implement start trigger */

	if (!iwl_fw_dbg_trigger_check_stop(&mvm->fwrt,
					   ieee80211_vif_to_wdev(vif),
					   trigger))
		return;

	if (rx_missed_bcon_since_rx >= stop_trig_missed_bcon_since_rx ||
	    rx_missed_bcon >= stop_trig_missed_bcon)
		iwl_fw_dbg_collect_trig(&mvm->fwrt, trigger, NULL);
}

void iwl_mvm_rx_missed_beacons_notif(struct iwl_mvm *mvm,
				     struct iwl_rx_cmd_buffer *rxb)
{
	struct iwl_rx_packet *pkt = rxb_addr(rxb);
	struct iwl_missed_beacons_notif *mb = (void *)pkt->data;

	IWL_DEBUG_INFO(mvm,
		       "missed bcn mac_id=%u, consecutive=%u (%u, %u, %u)\n",
		       le32_to_cpu(mb->mac_id),
		       le32_to_cpu(mb->consec_missed_beacons),
		       le32_to_cpu(mb->consec_missed_beacons_since_last_rx),
		       le32_to_cpu(mb->num_recvd_beacons),
		       le32_to_cpu(mb->num_expected_beacons));

	ieee80211_iterate_active_interfaces_atomic(mvm->hw,
						   IEEE80211_IFACE_ITER_NORMAL,
						   iwl_mvm_beacon_loss_iterator,
						   mb);
}

void iwl_mvm_rx_stored_beacon_notif(struct iwl_mvm *mvm,
				    struct iwl_rx_cmd_buffer *rxb)
{
	struct iwl_rx_packet *pkt = rxb_addr(rxb);
	struct iwl_stored_beacon_notif *sb = (void *)pkt->data;
	struct ieee80211_rx_status rx_status;
	struct sk_buff *skb;
	u32 size = le32_to_cpu(sb->byte_count);

	if (size == 0)
		return;

	skb = alloc_skb(size, GFP_ATOMIC);
	if (!skb) {
		IWL_ERR(mvm, "alloc_skb failed\n");
		return;
	}

	/* update rx_status according to the notification's metadata */
	memset(&rx_status, 0, sizeof(rx_status));
	rx_status.mactime = le64_to_cpu(sb->tsf);
	/* TSF as indicated by the firmware  is at INA time */
	rx_status.flag |= RX_FLAG_MACTIME_PLCP_START;
	rx_status.device_timestamp = le32_to_cpu(sb->system_time);
	rx_status.band =
		(sb->band & cpu_to_le16(RX_RES_PHY_FLAGS_BAND_24)) ?
				NL80211_BAND_2GHZ : NL80211_BAND_5GHZ;
	rx_status.freq =
		ieee80211_channel_to_frequency(le16_to_cpu(sb->channel),
					       rx_status.band);

	/* copy the data */
	skb_put_data(skb, sb->data, size);
	memcpy(IEEE80211_SKB_RXCB(skb), &rx_status, sizeof(rx_status));

	/* pass it as regular rx to mac80211 */
	ieee80211_rx_napi(mvm->hw, NULL, skb, NULL);
}

void iwl_mvm_channel_switch_noa_notif(struct iwl_mvm *mvm,
				      struct iwl_rx_cmd_buffer *rxb)
{
	struct iwl_rx_packet *pkt = rxb_addr(rxb);
	struct iwl_channel_switch_noa_notif *notif = (void *)pkt->data;
	struct ieee80211_vif *csa_vif;
	struct iwl_mvm_vif *mvmvif;
	int len = iwl_rx_packet_payload_len(pkt);
	u32 id_n_color;

	if (WARN_ON_ONCE(len < sizeof(*notif)))
		return;

	rcu_read_lock();

	csa_vif = rcu_dereference(mvm->csa_vif);
	if (WARN_ON(!csa_vif || !csa_vif->csa_active))
		goto out_unlock;

	id_n_color = le32_to_cpu(notif->id_and_color);

	mvmvif = iwl_mvm_vif_from_mac80211(csa_vif);
	if (WARN(FW_CMD_ID_AND_COLOR(mvmvif->id, mvmvif->color) != id_n_color,
		 "channel switch noa notification on unexpected vif (csa_vif=%d, notif=%d)",
		 FW_CMD_ID_AND_COLOR(mvmvif->id, mvmvif->color), id_n_color))
		goto out_unlock;

	IWL_DEBUG_INFO(mvm, "Channel Switch Started Notification\n");

	schedule_delayed_work(&mvm->cs_tx_unblock_dwork,
			      msecs_to_jiffies(IWL_MVM_CS_UNBLOCK_TX_TIMEOUT *
					       csa_vif->bss_conf.beacon_int));

	ieee80211_csa_finish(csa_vif);

	rcu_read_unlock();

	RCU_INIT_POINTER(mvm->csa_vif, NULL);

	return;

out_unlock:
	rcu_read_unlock();
}<|MERGE_RESOLUTION|>--- conflicted
+++ resolved
@@ -252,14 +252,6 @@
 			BIT(IWL_MVM_DQA_GCAST_QUEUE),
 	};
 
-<<<<<<< HEAD
-	if (iwl_mvm_is_dqa_supported(mvm))
-		data.used_hw_queues |= BIT(IWL_MVM_DQA_GCAST_QUEUE);
-	else
-		data.used_hw_queues |= BIT(IWL_MVM_CMD_QUEUE);
-
-=======
->>>>>>> bb176f67
 	lockdep_assert_held(&mvm->mutex);
 
 	/* mark all VIF used hw queues */
@@ -267,29 +259,6 @@
 		mvm->hw, IEEE80211_IFACE_ITER_RESUME_ALL,
 		iwl_mvm_iface_hw_queues_iter, &data);
 
-<<<<<<< HEAD
-	/*
-	 * for DQA, the hw_queue in mac80211 is never really used for
-	 * real traffic (only the few queue IDs covered above), so
-	 * we can reuse the real HW queue IDs the stations use
-	 */
-	if (iwl_mvm_is_dqa_supported(mvm))
-		return data.used_hw_queues;
-
-	/* don't assign the same hw queues as TDLS stations */
-	ieee80211_iterate_stations_atomic(mvm->hw,
-					  iwl_mvm_mac_sta_hw_queues_iter,
-					  &data);
-
-	/*
-	 * Some TDLS stations may be removed but are in the process of being
-	 * drained. Don't touch their queues.
-	 */
-	for_each_set_bit(sta_id, mvm->sta_drained, IWL_MVM_STATION_COUNT)
-		data.used_hw_queues |= mvm->tfd_drained[sta_id];
-
-=======
->>>>>>> bb176f67
 	return data.used_hw_queues;
 }
 
@@ -439,20 +408,6 @@
 			vif->hw_queue[ac] = IEEE80211_INVAL_HW_QUEUE;
 
 		return 0;
-	}
-
-	if (iwl_mvm_is_dqa_supported(mvm)) {
-		/*
-		 * queues in mac80211 almost entirely independent of
-		 * the ones here - no real limit
-		 */
-		queue_limit = IEEE80211_MAX_QUEUES;
-		BUILD_BUG_ON(IEEE80211_MAX_QUEUES >
-			     BITS_PER_BYTE *
-			     sizeof(mvm->hw_queue_to_mac80211[0]));
-	} else {
-		/* need to not use too many in this case */
-		queue_limit = mvm->first_agg_queue;
 	}
 
 	/*
