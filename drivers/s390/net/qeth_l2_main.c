// SPDX-License-Identifier: GPL-2.0
/*
 *    Copyright IBM Corp. 2007, 2009
 *    Author(s): Utz Bacher <utz.bacher@de.ibm.com>,
 *		 Frank Pavlic <fpavlic@de.ibm.com>,
 *		 Thomas Spatzier <tspat@de.ibm.com>,
 *		 Frank Blaschka <frank.blaschka@de.ibm.com>
 */

#define KMSG_COMPONENT "qeth"
#define pr_fmt(fmt) KMSG_COMPONENT ": " fmt

#include <linux/module.h>
#include <linux/moduleparam.h>
#include <linux/string.h>
#include <linux/errno.h>
#include <linux/kernel.h>
#include <linux/slab.h>
#include <linux/etherdevice.h>
#include <linux/ip.h>
#include <linux/list.h>
#include <linux/hash.h>
#include <linux/hashtable.h>
#include <linux/string.h>
#include <asm/setup.h>
#include "qeth_core.h"
#include "qeth_l2.h"

static int qeth_l2_set_offline(struct ccwgroup_device *);
static int qeth_l2_stop(struct net_device *);
static void qeth_l2_set_rx_mode(struct net_device *);
static void qeth_bridgeport_query_support(struct qeth_card *card);
static void qeth_bridge_state_change(struct qeth_card *card,
					struct qeth_ipa_cmd *cmd);
static void qeth_bridge_host_event(struct qeth_card *card,
					struct qeth_ipa_cmd *cmd);
static void qeth_l2_vnicc_set_defaults(struct qeth_card *card);
static void qeth_l2_vnicc_init(struct qeth_card *card);
static bool qeth_l2_vnicc_recover_timeout(struct qeth_card *card, u32 vnicc,
					  u32 *timeout);

static struct net_device *qeth_l2_netdev_by_devno(unsigned char *read_dev_no)
{
	struct qeth_card *card;
	struct net_device *ndev;
	__u16 temp_dev_no;
	unsigned long flags;
	struct ccw_dev_id read_devid;

	ndev = NULL;
	memcpy(&temp_dev_no, read_dev_no, 2);
	read_lock_irqsave(&qeth_core_card_list.rwlock, flags);
	list_for_each_entry(card, &qeth_core_card_list.list, list) {
		ccw_device_get_id(CARD_RDEV(card), &read_devid);
		if (read_devid.devno == temp_dev_no) {
			ndev = card->dev;
			break;
		}
	}
	read_unlock_irqrestore(&qeth_core_card_list.rwlock, flags);
	return ndev;
}

static int qeth_setdelmac_makerc(struct qeth_card *card, int retcode)
{
	int rc;

	if (retcode)
		QETH_CARD_TEXT_(card, 2, "err%04x", retcode);
	switch (retcode) {
	case IPA_RC_SUCCESS:
		rc = 0;
		break;
	case IPA_RC_L2_UNSUPPORTED_CMD:
		rc = -EOPNOTSUPP;
		break;
	case IPA_RC_L2_ADDR_TABLE_FULL:
		rc = -ENOSPC;
		break;
	case IPA_RC_L2_DUP_MAC:
	case IPA_RC_L2_DUP_LAYER3_MAC:
		rc = -EEXIST;
		break;
	case IPA_RC_L2_MAC_NOT_AUTH_BY_HYP:
	case IPA_RC_L2_MAC_NOT_AUTH_BY_ADP:
		rc = -EPERM;
		break;
	case IPA_RC_L2_MAC_NOT_FOUND:
		rc = -ENOENT;
		break;
	case -ENOMEM:
		rc = -ENOMEM;
		break;
	default:
		rc = -EIO;
		break;
	}
	return rc;
}

static int qeth_l2_send_setdelmac(struct qeth_card *card, __u8 *mac,
			   enum qeth_ipa_cmds ipacmd)
{
	struct qeth_ipa_cmd *cmd;
	struct qeth_cmd_buffer *iob;

	QETH_CARD_TEXT(card, 2, "L2sdmac");
	iob = qeth_get_ipacmd_buffer(card, ipacmd, QETH_PROT_IPV4);
	if (!iob)
		return -ENOMEM;
	cmd = (struct qeth_ipa_cmd *)(iob->data+IPA_PDU_HEADER_SIZE);
<<<<<<< HEAD
	cmd->data.setdelmac.mac_length = OSA_ADDR_LEN;
	memcpy(&cmd->data.setdelmac.mac, mac, OSA_ADDR_LEN);
=======
	cmd->data.setdelmac.mac_length = ETH_ALEN;
	ether_addr_copy(cmd->data.setdelmac.mac, mac);
>>>>>>> 661e50bc
	return qeth_setdelmac_makerc(card, qeth_send_ipa_cmd(card, iob,
					   NULL, NULL));
}

static int qeth_l2_send_setmac(struct qeth_card *card, __u8 *mac)
{
	int rc;

	QETH_CARD_TEXT(card, 2, "L2Setmac");
	rc = qeth_l2_send_setdelmac(card, mac, IPA_CMD_SETVMAC);
	if (rc == 0) {
		card->info.mac_bits |= QETH_LAYER2_MAC_REGISTERED;
		ether_addr_copy(card->dev->dev_addr, mac);
		dev_info(&card->gdev->dev,
			"MAC address %pM successfully registered on device %s\n",
			card->dev->dev_addr, card->dev->name);
	} else {
		card->info.mac_bits &= ~QETH_LAYER2_MAC_REGISTERED;
		switch (rc) {
		case -EEXIST:
			dev_warn(&card->gdev->dev,
				"MAC address %pM already exists\n", mac);
			break;
		case -EPERM:
			dev_warn(&card->gdev->dev,
				"MAC address %pM is not authorized\n", mac);
			break;
		}
	}
	return rc;
}

static int qeth_l2_send_delmac(struct qeth_card *card, __u8 *mac)
{
	int rc;

	QETH_CARD_TEXT(card, 2, "L2Delmac");
	if (!(card->info.mac_bits & QETH_LAYER2_MAC_REGISTERED))
		return 0;
	rc = qeth_l2_send_setdelmac(card, mac, IPA_CMD_DELVMAC);
	if (rc == 0)
		card->info.mac_bits &= ~QETH_LAYER2_MAC_REGISTERED;
	return rc;
}

static int qeth_l2_write_mac(struct qeth_card *card, u8 *mac)
{
	enum qeth_ipa_cmds cmd = is_multicast_ether_addr_64bits(mac) ?
					IPA_CMD_SETGMAC : IPA_CMD_SETVMAC;
	int rc;

	QETH_CARD_TEXT(card, 2, "L2Wmac");
	rc = qeth_l2_send_setdelmac(card, mac, cmd);
	if (rc == -EEXIST)
		QETH_DBF_MESSAGE(2, "MAC %pM already registered on %s\n",
				 mac, QETH_CARD_IFNAME(card));
	else if (rc)
		QETH_DBF_MESSAGE(2, "Failed to register MAC %pM on %s: %d\n",
				 mac, QETH_CARD_IFNAME(card), rc);
	return rc;
}

static int qeth_l2_remove_mac(struct qeth_card *card, u8 *mac)
{
	enum qeth_ipa_cmds cmd = is_multicast_ether_addr_64bits(mac) ?
					IPA_CMD_DELGMAC : IPA_CMD_DELVMAC;
	int rc;

	QETH_CARD_TEXT(card, 2, "L2Rmac");
	rc = qeth_l2_send_setdelmac(card, mac, cmd);
	if (rc)
		QETH_DBF_MESSAGE(2, "Failed to delete MAC %pM on %s: %d\n",
				 mac, QETH_CARD_IFNAME(card), rc);
	return rc;
}

static void qeth_l2_del_all_macs(struct qeth_card *card)
{
	struct qeth_mac *mac;
	struct hlist_node *tmp;
	int i;

	spin_lock_bh(&card->mclock);
	hash_for_each_safe(card->mac_htable, i, tmp, mac, hnode) {
		hash_del(&mac->hnode);
		kfree(mac);
	}
	spin_unlock_bh(&card->mclock);
}

static int qeth_l2_get_cast_type(struct qeth_card *card, struct sk_buff *skb)
{
	if (card->info.type == QETH_CARD_TYPE_OSN)
		return RTN_UNSPEC;
	if (is_broadcast_ether_addr(skb->data))
		return RTN_BROADCAST;
	if (is_multicast_ether_addr(skb->data))
		return RTN_MULTICAST;
	return RTN_UNSPEC;
}

static void qeth_l2_hdr_csum(struct qeth_card *card, struct qeth_hdr *hdr,
			     struct sk_buff *skb)
{
	struct iphdr *iph = ip_hdr(skb);

	/* tcph->check contains already the pseudo hdr checksum
	 * so just set the header flags
	 */
	if (iph->protocol == IPPROTO_UDP)
		hdr->hdr.l2.flags[1] |= QETH_HDR_EXT_UDP;
	hdr->hdr.l2.flags[1] |= QETH_HDR_EXT_CSUM_TRANSP_REQ |
		QETH_HDR_EXT_CSUM_HDR_REQ;
	iph->check = 0;
	if (card->options.performance_stats)
		card->perf_stats.tx_csum++;
}

static void qeth_l2_fill_header(struct qeth_hdr *hdr, struct sk_buff *skb,
				int cast_type, unsigned int data_len)
{
	struct vlan_ethhdr *veth = (struct vlan_ethhdr *)skb_mac_header(skb);

	memset(hdr, 0, sizeof(struct qeth_hdr));
	hdr->hdr.l2.id = QETH_HEADER_TYPE_LAYER2;
	hdr->hdr.l2.pkt_length = data_len;

	/* set byte byte 3 to casting flags */
	if (cast_type == RTN_MULTICAST)
		hdr->hdr.l2.flags[2] |= QETH_LAYER2_FLAG_MULTICAST;
	else if (cast_type == RTN_BROADCAST)
		hdr->hdr.l2.flags[2] |= QETH_LAYER2_FLAG_BROADCAST;
	else
		hdr->hdr.l2.flags[2] |= QETH_LAYER2_FLAG_UNICAST;

	/* VSWITCH relies on the VLAN
	 * information to be present in
	 * the QDIO header */
	if (veth->h_vlan_proto == __constant_htons(ETH_P_8021Q)) {
		hdr->hdr.l2.flags[2] |= QETH_LAYER2_FLAG_VLAN;
		hdr->hdr.l2.vlan_id = ntohs(veth->h_vlan_TCI);
	}
}

static int qeth_setdelvlan_makerc(struct qeth_card *card, int retcode)
{
	if (retcode)
		QETH_CARD_TEXT_(card, 2, "err%04x", retcode);

	switch (retcode) {
	case IPA_RC_SUCCESS:
		return 0;
	case IPA_RC_L2_INVALID_VLAN_ID:
		return -EINVAL;
	case IPA_RC_L2_DUP_VLAN_ID:
		return -EEXIST;
	case IPA_RC_L2_VLAN_ID_NOT_FOUND:
		return -ENOENT;
	case IPA_RC_L2_VLAN_ID_NOT_ALLOWED:
		return -EPERM;
	case -ENOMEM:
		return -ENOMEM;
	default:
		return -EIO;
	}
}

static int qeth_l2_send_setdelvlan_cb(struct qeth_card *card,
				      struct qeth_reply *reply,
				      unsigned long data)
{
	struct qeth_ipa_cmd *cmd = (struct qeth_ipa_cmd *) data;

	QETH_CARD_TEXT(card, 2, "L2sdvcb");
	if (cmd->hdr.return_code) {
		QETH_DBF_MESSAGE(2, "Error in processing VLAN %i on %s: 0x%x.\n",
				 cmd->data.setdelvlan.vlan_id,
				 QETH_CARD_IFNAME(card), cmd->hdr.return_code);
		QETH_CARD_TEXT_(card, 2, "L2VL%4x", cmd->hdr.command);
		QETH_CARD_TEXT_(card, 2, "err%d", cmd->hdr.return_code);
	}
	return 0;
}

static int qeth_l2_send_setdelvlan(struct qeth_card *card, __u16 i,
				   enum qeth_ipa_cmds ipacmd)
{
	struct qeth_ipa_cmd *cmd;
	struct qeth_cmd_buffer *iob;

	QETH_CARD_TEXT_(card, 4, "L2sdv%x", ipacmd);
	iob = qeth_get_ipacmd_buffer(card, ipacmd, QETH_PROT_IPV4);
	if (!iob)
		return -ENOMEM;
	cmd = (struct qeth_ipa_cmd *)(iob->data+IPA_PDU_HEADER_SIZE);
	cmd->data.setdelvlan.vlan_id = i;
	return qeth_setdelvlan_makerc(card, qeth_send_ipa_cmd(card, iob,
					    qeth_l2_send_setdelvlan_cb, NULL));
}

static void qeth_l2_process_vlans(struct qeth_card *card)
{
	struct qeth_vlan_vid *id;
	QETH_CARD_TEXT(card, 3, "L2prcvln");
	spin_lock_bh(&card->vlanlock);
	list_for_each_entry(id, &card->vid_list, list) {
		qeth_l2_send_setdelvlan(card, id->vid, IPA_CMD_SETVLAN);
	}
	spin_unlock_bh(&card->vlanlock);
}

static int qeth_l2_vlan_rx_add_vid(struct net_device *dev,
				   __be16 proto, u16 vid)
{
	struct qeth_card *card = dev->ml_priv;
	struct qeth_vlan_vid *id;
	int rc;

	QETH_CARD_TEXT_(card, 4, "aid:%d", vid);
	if (!vid)
		return 0;
	if (qeth_wait_for_threads(card, QETH_RECOVER_THREAD)) {
		QETH_CARD_TEXT(card, 3, "aidREC");
		return 0;
	}
	id = kmalloc(sizeof(struct qeth_vlan_vid), GFP_ATOMIC);
	if (id) {
		id->vid = vid;
		rc = qeth_l2_send_setdelvlan(card, vid, IPA_CMD_SETVLAN);
		if (rc) {
			kfree(id);
			return rc;
		}
		spin_lock_bh(&card->vlanlock);
		list_add_tail(&id->list, &card->vid_list);
		spin_unlock_bh(&card->vlanlock);
	} else {
		return -ENOMEM;
	}
	return 0;
}

static int qeth_l2_vlan_rx_kill_vid(struct net_device *dev,
				    __be16 proto, u16 vid)
{
	struct qeth_vlan_vid *id, *tmpid = NULL;
	struct qeth_card *card = dev->ml_priv;
	int rc = 0;

	QETH_CARD_TEXT_(card, 4, "kid:%d", vid);
	if (qeth_wait_for_threads(card, QETH_RECOVER_THREAD)) {
		QETH_CARD_TEXT(card, 3, "kidREC");
		return 0;
	}
	spin_lock_bh(&card->vlanlock);
	list_for_each_entry(id, &card->vid_list, list) {
		if (id->vid == vid) {
			list_del(&id->list);
			tmpid = id;
			break;
		}
	}
	spin_unlock_bh(&card->vlanlock);
	if (tmpid) {
		rc = qeth_l2_send_setdelvlan(card, vid, IPA_CMD_DELVLAN);
		kfree(tmpid);
	}
	qeth_l2_set_rx_mode(card->dev);
	return rc;
}

static void qeth_l2_stop_card(struct qeth_card *card, int recovery_mode)
{
	QETH_DBF_TEXT(SETUP , 2, "stopcard");
	QETH_DBF_HEX(SETUP, 2, &card, sizeof(void *));

	qeth_set_allowed_threads(card, 0, 1);
	if (card->read.state == CH_STATE_UP &&
	    card->write.state == CH_STATE_UP &&
	    (card->state == CARD_STATE_UP)) {
		if (recovery_mode &&
		    card->info.type != QETH_CARD_TYPE_OSN) {
			qeth_l2_stop(card->dev);
		} else {
			rtnl_lock();
			dev_close(card->dev);
			rtnl_unlock();
		}
		card->info.mac_bits &= ~QETH_LAYER2_MAC_REGISTERED;
		card->state = CARD_STATE_SOFTSETUP;
	}
	if (card->state == CARD_STATE_SOFTSETUP) {
		qeth_l2_del_all_macs(card);
		qeth_clear_ipacmd_list(card);
		card->state = CARD_STATE_HARDSETUP;
	}
	if (card->state == CARD_STATE_HARDSETUP) {
		qeth_qdio_clear_card(card, 0);
		qeth_clear_qdio_buffers(card);
		qeth_clear_working_pool_list(card);
		card->state = CARD_STATE_DOWN;
	}
	if (card->state == CARD_STATE_DOWN) {
		qeth_clear_cmd_buffers(&card->read);
		qeth_clear_cmd_buffers(&card->write);
	}
}

static int qeth_l2_process_inbound_buffer(struct qeth_card *card,
				int budget, int *done)
{
	int work_done = 0;
	struct sk_buff *skb;
	struct qeth_hdr *hdr;
	unsigned int len;

	*done = 0;
	WARN_ON_ONCE(!budget);
	while (budget) {
		skb = qeth_core_get_next_skb(card,
			&card->qdio.in_q->bufs[card->rx.b_index],
			&card->rx.b_element, &card->rx.e_offset, &hdr);
		if (!skb) {
			*done = 1;
			break;
		}
		skb->dev = card->dev;
		switch (hdr->hdr.l2.id) {
		case QETH_HEADER_TYPE_LAYER2:
			skb->pkt_type = PACKET_HOST;
			skb->protocol = eth_type_trans(skb, skb->dev);
			if ((card->dev->features & NETIF_F_RXCSUM)
			   && ((hdr->hdr.l2.flags[1] &
				(QETH_HDR_EXT_CSUM_HDR_REQ |
				   QETH_HDR_EXT_CSUM_TRANSP_REQ)) ==
				(QETH_HDR_EXT_CSUM_HDR_REQ |
				   QETH_HDR_EXT_CSUM_TRANSP_REQ)))
				skb->ip_summed = CHECKSUM_UNNECESSARY;
			else
				skb->ip_summed = CHECKSUM_NONE;
			if (skb->protocol == htons(ETH_P_802_2))
				*((__u32 *)skb->cb) = ++card->seqno.pkt_seqno;
			len = skb->len;
			napi_gro_receive(&card->napi, skb);
			break;
		case QETH_HEADER_TYPE_OSN:
			if (card->info.type == QETH_CARD_TYPE_OSN) {
				skb_push(skb, sizeof(struct qeth_hdr));
				skb_copy_to_linear_data(skb, hdr,
						sizeof(struct qeth_hdr));
				len = skb->len;
				card->osn_info.data_cb(skb);
				break;
			}
			/* else unknown */
		default:
			dev_kfree_skb_any(skb);
			QETH_CARD_TEXT(card, 3, "inbunkno");
			QETH_DBF_HEX(CTRL, 3, hdr, QETH_DBF_CTRL_LEN);
			continue;
		}
		work_done++;
		budget--;
		card->stats.rx_packets++;
		card->stats.rx_bytes += len;
	}
	return work_done;
}

static int qeth_l2_request_initial_mac(struct qeth_card *card)
{
	int rc = 0;
	char vendor_pre[] = {0x02, 0x00, 0x00};

	QETH_DBF_TEXT(SETUP, 2, "l2reqmac");
	QETH_DBF_TEXT_(SETUP, 2, "doL2%s", CARD_BUS_ID(card));

	if (MACHINE_IS_VM) {
		rc = qeth_vm_request_mac(card);
		if (!rc)
			goto out;
		QETH_DBF_MESSAGE(2, "z/VM MAC Service failed on device %s: x%x\n",
				 CARD_BUS_ID(card), rc);
		QETH_DBF_TEXT_(SETUP, 2, "err%04x", rc);
		/* fall back to alternative mechanism: */
	}

	if (card->info.type == QETH_CARD_TYPE_IQD ||
	    card->info.type == QETH_CARD_TYPE_OSM ||
	    card->info.type == QETH_CARD_TYPE_OSX ||
	    card->info.guestlan) {
		rc = qeth_setadpparms_change_macaddr(card);
		if (rc) {
			QETH_DBF_MESSAGE(2, "couldn't get MAC address on "
				"device %s: x%x\n", CARD_BUS_ID(card), rc);
			QETH_DBF_TEXT_(SETUP, 2, "1err%04x", rc);
			return rc;
		}
	} else {
		eth_random_addr(card->dev->dev_addr);
		memcpy(card->dev->dev_addr, vendor_pre, 3);
	}
out:
	QETH_DBF_HEX(SETUP, 2, card->dev->dev_addr, card->dev->addr_len);
	return 0;
}

static int qeth_l2_set_mac_address(struct net_device *dev, void *p)
{
	struct sockaddr *addr = p;
	struct qeth_card *card = dev->ml_priv;
	int rc = 0;

	QETH_CARD_TEXT(card, 3, "setmac");

	if (card->info.type == QETH_CARD_TYPE_OSN ||
	    card->info.type == QETH_CARD_TYPE_OSM ||
	    card->info.type == QETH_CARD_TYPE_OSX) {
		QETH_CARD_TEXT(card, 3, "setmcTYP");
		return -EOPNOTSUPP;
	}
	QETH_CARD_HEX(card, 3, addr->sa_data, ETH_ALEN);
	if (qeth_wait_for_threads(card, QETH_RECOVER_THREAD)) {
		QETH_CARD_TEXT(card, 3, "setmcREC");
		return -ERESTARTSYS;
	}
	rc = qeth_l2_send_delmac(card, &card->dev->dev_addr[0]);
	if (!rc || (rc == -ENOENT))
		rc = qeth_l2_send_setmac(card, addr->sa_data);
	return rc ? -EINVAL : 0;
}

static void qeth_promisc_to_bridge(struct qeth_card *card)
{
	struct net_device *dev = card->dev;
	enum qeth_ipa_promisc_modes promisc_mode;
	int role;
	int rc;

	QETH_CARD_TEXT(card, 3, "pmisc2br");

	if (!card->options.sbp.reflect_promisc)
		return;
	promisc_mode = (dev->flags & IFF_PROMISC) ? SET_PROMISC_MODE_ON
						: SET_PROMISC_MODE_OFF;
	if (promisc_mode == card->info.promisc_mode)
		return;

	if (promisc_mode == SET_PROMISC_MODE_ON) {
		if (card->options.sbp.reflect_promisc_primary)
			role = QETH_SBP_ROLE_PRIMARY;
		else
			role = QETH_SBP_ROLE_SECONDARY;
	} else
		role = QETH_SBP_ROLE_NONE;

	rc = qeth_bridgeport_setrole(card, role);
	QETH_DBF_TEXT_(SETUP, 2, "bpm%c%04x",
			(promisc_mode == SET_PROMISC_MODE_ON) ? '+' : '-', rc);
	if (!rc) {
		card->options.sbp.role = role;
		card->info.promisc_mode = promisc_mode;
	}

}
/* New MAC address is added to the hash table and marked to be written on card
 * only if there is not in the hash table storage already
 *
*/
static void qeth_l2_add_mac(struct qeth_card *card, struct netdev_hw_addr *ha)
{
	u32 mac_hash = get_unaligned((u32 *)(&ha->addr[2]));
	struct qeth_mac *mac;

	hash_for_each_possible(card->mac_htable, mac, hnode, mac_hash) {
		if (ether_addr_equal_64bits(ha->addr, mac->mac_addr)) {
			mac->disp_flag = QETH_DISP_ADDR_DO_NOTHING;
			return;
		}
	}

	mac = kzalloc(sizeof(struct qeth_mac), GFP_ATOMIC);
	if (!mac)
		return;

	ether_addr_copy(mac->mac_addr, ha->addr);
	mac->disp_flag = QETH_DISP_ADDR_ADD;

	hash_add(card->mac_htable, &mac->hnode, mac_hash);
}

static void qeth_l2_set_rx_mode(struct net_device *dev)
{
	struct qeth_card *card = dev->ml_priv;
	struct netdev_hw_addr *ha;
	struct qeth_mac *mac;
	struct hlist_node *tmp;
	int i;
	int rc;

	if (card->info.type == QETH_CARD_TYPE_OSN)
		return;

	QETH_CARD_TEXT(card, 3, "setmulti");
	if (qeth_threads_running(card, QETH_RECOVER_THREAD) &&
	    (card->state != CARD_STATE_UP))
		return;

	spin_lock_bh(&card->mclock);

	netdev_for_each_mc_addr(ha, dev)
		qeth_l2_add_mac(card, ha);
	netdev_for_each_uc_addr(ha, dev)
		qeth_l2_add_mac(card, ha);

	hash_for_each_safe(card->mac_htable, i, tmp, mac, hnode) {
		switch (mac->disp_flag) {
		case QETH_DISP_ADDR_DELETE:
			qeth_l2_remove_mac(card, mac->mac_addr);
			hash_del(&mac->hnode);
			kfree(mac);
			break;
		case QETH_DISP_ADDR_ADD:
			rc = qeth_l2_write_mac(card, mac->mac_addr);
			if (rc) {
				hash_del(&mac->hnode);
				kfree(mac);
				break;
			}
			/* fall through */
		default:
			/* for next call to set_rx_mode(): */
			mac->disp_flag = QETH_DISP_ADDR_DELETE;
		}
	}

	spin_unlock_bh(&card->mclock);

	if (qeth_adp_supported(card, IPA_SETADP_SET_PROMISC_MODE))
		qeth_setadp_promisc_mode(card);
	else
		qeth_promisc_to_bridge(card);
}

static int qeth_l2_xmit_iqd(struct qeth_card *card, struct sk_buff *skb,
			    struct qeth_qdio_out_q *queue, int cast_type)
{
	unsigned int data_offset = ETH_HLEN;
	struct qeth_hdr *hdr;
	int rc;

	hdr = kmem_cache_alloc(qeth_core_header_cache, GFP_ATOMIC);
	if (!hdr)
		return -ENOMEM;
	qeth_l2_fill_header(hdr, skb, cast_type, skb->len);
	skb_copy_from_linear_data(skb, ((char *)hdr) + sizeof(*hdr),
				  data_offset);

	if (!qeth_get_elements_no(card, skb, 1, data_offset)) {
		rc = -E2BIG;
		goto out;
	}
	rc = qeth_do_send_packet_fast(queue, skb, hdr, data_offset,
				      sizeof(*hdr) + data_offset);
out:
	if (rc)
		kmem_cache_free(qeth_core_header_cache, hdr);
	return rc;
}

static int qeth_l2_xmit_osa(struct qeth_card *card, struct sk_buff *skb,
			    struct qeth_qdio_out_q *queue, int cast_type)
{
	int push_len = sizeof(struct qeth_hdr);
	unsigned int elements, nr_frags;
	unsigned int hdr_elements = 0;
	struct qeth_hdr *hdr = NULL;
	unsigned int hd_len = 0;
	int rc;

	/* fix hardware limitation: as long as we do not have sbal
	 * chaining we can not send long frag lists
	 */
	if (!qeth_get_elements_no(card, skb, 0, 0)) {
		rc = skb_linearize(skb);

		if (card->options.performance_stats) {
			if (rc)
				card->perf_stats.tx_linfail++;
			else
				card->perf_stats.tx_lin++;
		}
		if (rc)
			return rc;
	}
	nr_frags = skb_shinfo(skb)->nr_frags;

	rc = skb_cow_head(skb, push_len);
	if (rc)
		return rc;
	push_len = qeth_push_hdr(skb, &hdr, push_len);
	if (push_len < 0)
		return push_len;
	if (!push_len) {
		/* hdr was allocated from cache */
		hd_len = sizeof(*hdr);
		hdr_elements = 1;
	}
	qeth_l2_fill_header(hdr, skb, cast_type, skb->len - push_len);
	if (skb->ip_summed == CHECKSUM_PARTIAL)
		qeth_l2_hdr_csum(card, hdr, skb);

	elements = qeth_get_elements_no(card, skb, hdr_elements, 0);
	if (!elements) {
		rc = -E2BIG;
		goto out;
	}
	elements += hdr_elements;

	/* TODO: remove the skb_orphan() once TX completion is fast enough */
	skb_orphan(skb);
	rc = qeth_do_send_packet(card, queue, skb, hdr, 0, hd_len, elements);
out:
	if (!rc) {
		if (card->options.performance_stats && nr_frags) {
			card->perf_stats.sg_skbs_sent++;
			/* nr_frags + skb->data */
			card->perf_stats.sg_frags_sent += nr_frags + 1;
		}
	} else {
		if (hd_len)
			kmem_cache_free(qeth_core_header_cache, hdr);
		if (rc == -EBUSY)
			/* roll back to ETH header */
			skb_pull(skb, push_len);
	}
	return rc;
}

static int qeth_l2_xmit_osn(struct qeth_card *card, struct sk_buff *skb,
			    struct qeth_qdio_out_q *queue)
{
	unsigned int elements;
	struct qeth_hdr *hdr;

	if (skb->protocol == htons(ETH_P_IPV6))
		return -EPROTONOSUPPORT;

	hdr = (struct qeth_hdr *)skb->data;
	elements = qeth_get_elements_no(card, skb, 0, 0);
	if (!elements)
		return -E2BIG;
	if (qeth_hdr_chk_and_bounce(skb, &hdr, sizeof(*hdr)))
		return -EINVAL;
	return qeth_do_send_packet(card, queue, skb, hdr, 0, 0, elements);
}

static netdev_tx_t qeth_l2_hard_start_xmit(struct sk_buff *skb,
					   struct net_device *dev)
{
	struct qeth_card *card = dev->ml_priv;
	int cast_type = qeth_l2_get_cast_type(card, skb);
	struct qeth_qdio_out_q *queue;
	int tx_bytes = skb->len;
	int rc;

	if (card->qdio.do_prio_queueing || (cast_type &&
					card->info.is_multicast_different))
		queue = card->qdio.out_qs[qeth_get_priority_queue(card, skb,
					qeth_get_ip_version(skb), cast_type)];
	else
		queue = card->qdio.out_qs[card->qdio.default_out_queue];

	if ((card->state != CARD_STATE_UP) || !card->lan_online) {
		card->stats.tx_carrier_errors++;
		goto tx_drop;
	}

	if (card->options.performance_stats) {
		card->perf_stats.outbound_cnt++;
		card->perf_stats.outbound_start_time = qeth_get_micros();
	}
	netif_stop_queue(dev);

	switch (card->info.type) {
	case QETH_CARD_TYPE_OSN:
		rc = qeth_l2_xmit_osn(card, skb, queue);
		break;
	case QETH_CARD_TYPE_IQD:
		rc = qeth_l2_xmit_iqd(card, skb, queue, cast_type);
		break;
	default:
		rc = qeth_l2_xmit_osa(card, skb, queue, cast_type);
	}

	if (!rc) {
		card->stats.tx_packets++;
		card->stats.tx_bytes += tx_bytes;
		if (card->options.performance_stats)
			card->perf_stats.outbound_time += qeth_get_micros() -
				card->perf_stats.outbound_start_time;
		netif_wake_queue(dev);
		return NETDEV_TX_OK;
	} else if (rc == -EBUSY) {
		return NETDEV_TX_BUSY;
	} /* else fall through */

tx_drop:
	card->stats.tx_dropped++;
	card->stats.tx_errors++;
	dev_kfree_skb_any(skb);
	netif_wake_queue(dev);
	return NETDEV_TX_OK;
}

static int __qeth_l2_open(struct net_device *dev)
{
	struct qeth_card *card = dev->ml_priv;
	int rc = 0;

	QETH_CARD_TEXT(card, 4, "qethopen");
	if (card->state == CARD_STATE_UP)
		return rc;
	if (card->state != CARD_STATE_SOFTSETUP)
		return -ENODEV;

	if ((card->info.type != QETH_CARD_TYPE_OSN) &&
	     (!(card->info.mac_bits & QETH_LAYER2_MAC_REGISTERED))) {
		QETH_CARD_TEXT(card, 4, "nomacadr");
		return -EPERM;
	}
	card->data.state = CH_STATE_UP;
	card->state = CARD_STATE_UP;
	netif_start_queue(dev);

	if (qdio_stop_irq(card->data.ccwdev, 0) >= 0) {
		napi_enable(&card->napi);
		napi_schedule(&card->napi);
	} else
		rc = -EIO;
	return rc;
}

static int qeth_l2_open(struct net_device *dev)
{
	struct qeth_card *card = dev->ml_priv;

	QETH_CARD_TEXT(card, 5, "qethope_");
	if (qeth_wait_for_threads(card, QETH_RECOVER_THREAD)) {
		QETH_CARD_TEXT(card, 3, "openREC");
		return -ERESTARTSYS;
	}
	return __qeth_l2_open(dev);
}

static int qeth_l2_stop(struct net_device *dev)
{
	struct qeth_card *card = dev->ml_priv;

	QETH_CARD_TEXT(card, 4, "qethstop");
	netif_tx_disable(dev);
	if (card->state == CARD_STATE_UP) {
		card->state = CARD_STATE_SOFTSETUP;
		napi_disable(&card->napi);
	}
	return 0;
}

static const struct device_type qeth_l2_devtype = {
	.name = "qeth_layer2",
	.groups = qeth_l2_attr_groups,
};

static int qeth_l2_probe_device(struct ccwgroup_device *gdev)
{
	struct qeth_card *card = dev_get_drvdata(&gdev->dev);
	int rc;

	if (gdev->dev.type == &qeth_generic_devtype) {
		rc = qeth_l2_create_device_attributes(&gdev->dev);
		if (rc)
			return rc;
	}
	INIT_LIST_HEAD(&card->vid_list);
	hash_init(card->mac_htable);
	card->options.layer2 = 1;
	card->info.hwtrap = 0;
	qeth_l2_vnicc_set_defaults(card);
	return 0;
}

static void qeth_l2_remove_device(struct ccwgroup_device *cgdev)
{
	struct qeth_card *card = dev_get_drvdata(&cgdev->dev);

	if (cgdev->dev.type == &qeth_generic_devtype)
		qeth_l2_remove_device_attributes(&cgdev->dev);
	qeth_set_allowed_threads(card, 0, 1);
	wait_event(card->wait_q, qeth_threads_running(card, 0xffffffff) == 0);

	if (cgdev->state == CCWGROUP_ONLINE)
		qeth_l2_set_offline(cgdev);

	if (card->dev) {
		netif_napi_del(&card->napi);
		unregister_netdev(card->dev);
		card->dev = NULL;
	}
	return;
}

static const struct ethtool_ops qeth_l2_ethtool_ops = {
	.get_link = ethtool_op_get_link,
	.get_strings = qeth_core_get_strings,
	.get_ethtool_stats = qeth_core_get_ethtool_stats,
	.get_sset_count = qeth_core_get_sset_count,
	.get_drvinfo = qeth_core_get_drvinfo,
	.get_link_ksettings = qeth_core_ethtool_get_link_ksettings,
};

static const struct ethtool_ops qeth_l2_osn_ops = {
	.get_strings = qeth_core_get_strings,
	.get_ethtool_stats = qeth_core_get_ethtool_stats,
	.get_sset_count = qeth_core_get_sset_count,
	.get_drvinfo = qeth_core_get_drvinfo,
};

static const struct net_device_ops qeth_l2_netdev_ops = {
	.ndo_open		= qeth_l2_open,
	.ndo_stop		= qeth_l2_stop,
	.ndo_get_stats		= qeth_get_stats,
	.ndo_start_xmit		= qeth_l2_hard_start_xmit,
	.ndo_features_check	= qeth_features_check,
	.ndo_validate_addr	= eth_validate_addr,
	.ndo_set_rx_mode	= qeth_l2_set_rx_mode,
	.ndo_do_ioctl		= qeth_do_ioctl,
	.ndo_set_mac_address    = qeth_l2_set_mac_address,
	.ndo_change_mtu	   	= qeth_change_mtu,
	.ndo_vlan_rx_add_vid	= qeth_l2_vlan_rx_add_vid,
	.ndo_vlan_rx_kill_vid   = qeth_l2_vlan_rx_kill_vid,
	.ndo_tx_timeout	   	= qeth_tx_timeout,
	.ndo_fix_features	= qeth_fix_features,
	.ndo_set_features	= qeth_set_features
};

static int qeth_l2_setup_netdev(struct qeth_card *card)
{
	switch (card->info.type) {
	case QETH_CARD_TYPE_IQD:
		card->dev = alloc_netdev(0, "hsi%d", NET_NAME_UNKNOWN,
					 ether_setup);
		break;
	case QETH_CARD_TYPE_OSN:
		card->dev = alloc_netdev(0, "osn%d", NET_NAME_UNKNOWN,
					 ether_setup);
		break;
	default:
		card->dev = alloc_etherdev(0);
	}

	if (!card->dev)
		return -ENODEV;

	card->dev->ml_priv = card;
	card->dev->watchdog_timeo = QETH_TX_TIMEOUT;
	card->dev->mtu = card->info.initial_mtu;
	card->dev->min_mtu = 64;
	card->dev->max_mtu = ETH_MAX_MTU;
	card->dev->netdev_ops = &qeth_l2_netdev_ops;
	if (card->info.type == QETH_CARD_TYPE_OSN) {
		card->dev->ethtool_ops = &qeth_l2_osn_ops;
		card->dev->flags |= IFF_NOARP;
	} else {
		card->dev->ethtool_ops = &qeth_l2_ethtool_ops;
	}

	if (card->info.type == QETH_CARD_TYPE_OSM)
		card->dev->features |= NETIF_F_VLAN_CHALLENGED;
	else
		card->dev->features |= NETIF_F_HW_VLAN_CTAG_FILTER;
	if (card->info.type == QETH_CARD_TYPE_OSD && !card->info.guestlan) {
		card->dev->hw_features = NETIF_F_SG;
		card->dev->vlan_features = NETIF_F_SG;
		card->dev->features |= NETIF_F_SG;
		/* OSA 3S and earlier has no RX/TX support */
		if (qeth_is_supported(card, IPA_OUTBOUND_CHECKSUM)) {
			card->dev->hw_features |= NETIF_F_IP_CSUM;
			card->dev->vlan_features |= NETIF_F_IP_CSUM;
		}
		if (qeth_is_supported(card, IPA_INBOUND_CHECKSUM)) {
			card->dev->hw_features |= NETIF_F_RXCSUM;
			card->dev->vlan_features |= NETIF_F_RXCSUM;
		}
	}
	if (card->info.type != QETH_CARD_TYPE_OSN &&
	    card->info.type != QETH_CARD_TYPE_IQD) {
		card->dev->priv_flags &= ~IFF_TX_SKB_SHARING;
		card->dev->needed_headroom = sizeof(struct qeth_hdr);
	}

	card->info.broadcast_capable = 1;
	qeth_l2_request_initial_mac(card);
	SET_NETDEV_DEV(card->dev, &card->gdev->dev);
	netif_napi_add(card->dev, &card->napi, qeth_poll, QETH_NAPI_WEIGHT);
	netif_carrier_off(card->dev);
	return register_netdev(card->dev);
}

static int qeth_l2_start_ipassists(struct qeth_card *card)
{
	/* configure isolation level */
	if (qeth_set_access_ctrl_online(card, 0))
		return -ENODEV;
	return 0;
}

static void qeth_l2_trace_features(struct qeth_card *card)
{
	/* Set BridgePort features */
	QETH_CARD_TEXT(card, 2, "featuSBP");
	QETH_CARD_HEX(card, 2, &card->options.sbp.supported_funcs,
		      sizeof(card->options.sbp.supported_funcs));
	/* VNIC Characteristics features */
	QETH_CARD_TEXT(card, 2, "feaVNICC");
	QETH_CARD_HEX(card, 2, &card->options.vnicc.sup_chars,
		      sizeof(card->options.vnicc.sup_chars));
}

static int __qeth_l2_set_online(struct ccwgroup_device *gdev, int recovery_mode)
{
	struct qeth_card *card = dev_get_drvdata(&gdev->dev);
	int rc = 0;
	enum qeth_card_states recover_flag;

	mutex_lock(&card->discipline_mutex);
	mutex_lock(&card->conf_mutex);
	QETH_DBF_TEXT(SETUP, 2, "setonlin");
	QETH_DBF_HEX(SETUP, 2, &card, sizeof(void *));

	recover_flag = card->state;
	rc = qeth_core_hardsetup_card(card);
	if (rc) {
		QETH_DBF_TEXT_(SETUP, 2, "2err%04x", rc);
		rc = -ENODEV;
		goto out_remove;
	}
	qeth_bridgeport_query_support(card);
	if (card->options.sbp.supported_funcs)
		dev_info(&card->gdev->dev,
		"The device represents a Bridge Capable Port\n");

	if (!card->dev && qeth_l2_setup_netdev(card)) {
		rc = -ENODEV;
		goto out_remove;
	}

	if (card->info.type != QETH_CARD_TYPE_OSN)
		qeth_l2_send_setmac(card, &card->dev->dev_addr[0]);

	if (qeth_is_diagass_supported(card, QETH_DIAGS_CMD_TRAP)) {
		if (card->info.hwtrap &&
		    qeth_hw_trap(card, QETH_DIAGS_TRAP_ARM))
			card->info.hwtrap = 0;
	} else
		card->info.hwtrap = 0;

	/* for the rx_bcast characteristic, init VNICC after setmac */
	qeth_l2_vnicc_init(card);

	qeth_trace_features(card);
	qeth_l2_trace_features(card);

	qeth_l2_setup_bridgeport_attrs(card);

	card->state = CARD_STATE_HARDSETUP;
	memset(&card->rx, 0, sizeof(struct qeth_rx));
	qeth_print_status_message(card);

	/* softsetup */
	QETH_DBF_TEXT(SETUP, 2, "softsetp");

	if ((card->info.type == QETH_CARD_TYPE_OSD) ||
	    (card->info.type == QETH_CARD_TYPE_OSX)) {
		rc = qeth_l2_start_ipassists(card);
		if (rc)
			goto out_remove;
	}

	if (card->info.type != QETH_CARD_TYPE_OSN)
		qeth_l2_process_vlans(card);

	netif_tx_disable(card->dev);

	rc = qeth_init_qdio_queues(card);
	if (rc) {
		QETH_DBF_TEXT_(SETUP, 2, "6err%d", rc);
		rc = -ENODEV;
		goto out_remove;
	}
	card->state = CARD_STATE_SOFTSETUP;
	if (card->lan_online)
		netif_carrier_on(card->dev);
	else
		netif_carrier_off(card->dev);

	qeth_set_allowed_threads(card, 0xffffffff, 0);
	if (recover_flag == CARD_STATE_RECOVER) {
		if (recovery_mode &&
		    card->info.type != QETH_CARD_TYPE_OSN) {
			__qeth_l2_open(card->dev);
		} else {
			rtnl_lock();
			dev_open(card->dev);
			rtnl_unlock();
		}
		/* this also sets saved unicast addresses */
		qeth_l2_set_rx_mode(card->dev);
		rtnl_lock();
		qeth_recover_features(card->dev);
		rtnl_unlock();
	}
	/* let user_space know that device is online */
	kobject_uevent(&gdev->dev.kobj, KOBJ_CHANGE);
	mutex_unlock(&card->conf_mutex);
	mutex_unlock(&card->discipline_mutex);
	return 0;

out_remove:
	qeth_l2_stop_card(card, 0);
	ccw_device_set_offline(CARD_DDEV(card));
	ccw_device_set_offline(CARD_WDEV(card));
	ccw_device_set_offline(CARD_RDEV(card));
	qdio_free(CARD_DDEV(card));
	if (recover_flag == CARD_STATE_RECOVER)
		card->state = CARD_STATE_RECOVER;
	else
		card->state = CARD_STATE_DOWN;
	mutex_unlock(&card->conf_mutex);
	mutex_unlock(&card->discipline_mutex);
	return rc;
}

static int qeth_l2_set_online(struct ccwgroup_device *gdev)
{
	return __qeth_l2_set_online(gdev, 0);
}

static int __qeth_l2_set_offline(struct ccwgroup_device *cgdev,
					int recovery_mode)
{
	struct qeth_card *card = dev_get_drvdata(&cgdev->dev);
	int rc = 0, rc2 = 0, rc3 = 0;
	enum qeth_card_states recover_flag;

	mutex_lock(&card->discipline_mutex);
	mutex_lock(&card->conf_mutex);
	QETH_DBF_TEXT(SETUP, 3, "setoffl");
	QETH_DBF_HEX(SETUP, 3, &card, sizeof(void *));

	if (card->dev && netif_carrier_ok(card->dev))
		netif_carrier_off(card->dev);
	recover_flag = card->state;
	if ((!recovery_mode && card->info.hwtrap) || card->info.hwtrap == 2) {
		qeth_hw_trap(card, QETH_DIAGS_TRAP_DISARM);
		card->info.hwtrap = 1;
	}
	qeth_l2_stop_card(card, recovery_mode);
	rc  = ccw_device_set_offline(CARD_DDEV(card));
	rc2 = ccw_device_set_offline(CARD_WDEV(card));
	rc3 = ccw_device_set_offline(CARD_RDEV(card));
	if (!rc)
		rc = (rc2) ? rc2 : rc3;
	if (rc)
		QETH_DBF_TEXT_(SETUP, 2, "1err%d", rc);
	qdio_free(CARD_DDEV(card));
	if (recover_flag == CARD_STATE_UP)
		card->state = CARD_STATE_RECOVER;
	/* let user_space know that device is offline */
	kobject_uevent(&cgdev->dev.kobj, KOBJ_CHANGE);
	mutex_unlock(&card->conf_mutex);
	mutex_unlock(&card->discipline_mutex);
	return 0;
}

static int qeth_l2_set_offline(struct ccwgroup_device *cgdev)
{
	return __qeth_l2_set_offline(cgdev, 0);
}

static int qeth_l2_recover(void *ptr)
{
	struct qeth_card *card;
	int rc = 0;

	card = (struct qeth_card *) ptr;
	QETH_CARD_TEXT(card, 2, "recover1");
	if (!qeth_do_run_thread(card, QETH_RECOVER_THREAD))
		return 0;
	QETH_CARD_TEXT(card, 2, "recover2");
	dev_warn(&card->gdev->dev,
		"A recovery process has been started for the device\n");
	qeth_set_recovery_task(card);
	__qeth_l2_set_offline(card->gdev, 1);
	rc = __qeth_l2_set_online(card->gdev, 1);
	if (!rc)
		dev_info(&card->gdev->dev,
			"Device successfully recovered!\n");
	else {
		qeth_close_dev(card);
		dev_warn(&card->gdev->dev, "The qeth device driver "
				"failed to recover an error on the device\n");
	}
	qeth_clear_recovery_task(card);
	qeth_clear_thread_start_bit(card, QETH_RECOVER_THREAD);
	qeth_clear_thread_running_bit(card, QETH_RECOVER_THREAD);
	return 0;
}

static int __init qeth_l2_init(void)
{
	pr_info("register layer 2 discipline\n");
	return 0;
}

static void __exit qeth_l2_exit(void)
{
	pr_info("unregister layer 2 discipline\n");
}

static int qeth_l2_pm_suspend(struct ccwgroup_device *gdev)
{
	struct qeth_card *card = dev_get_drvdata(&gdev->dev);

	if (card->dev)
		netif_device_detach(card->dev);
	qeth_set_allowed_threads(card, 0, 1);
	wait_event(card->wait_q, qeth_threads_running(card, 0xffffffff) == 0);
	if (gdev->state == CCWGROUP_OFFLINE)
		return 0;
	if (card->state == CARD_STATE_UP) {
		if (card->info.hwtrap)
			qeth_hw_trap(card, QETH_DIAGS_TRAP_DISARM);
		__qeth_l2_set_offline(card->gdev, 1);
	} else
		__qeth_l2_set_offline(card->gdev, 0);
	return 0;
}

static int qeth_l2_pm_resume(struct ccwgroup_device *gdev)
{
	struct qeth_card *card = dev_get_drvdata(&gdev->dev);
	int rc = 0;

	if (gdev->state == CCWGROUP_OFFLINE)
		goto out;

	if (card->state == CARD_STATE_RECOVER) {
		rc = __qeth_l2_set_online(card->gdev, 1);
		if (rc) {
			rtnl_lock();
			dev_close(card->dev);
			rtnl_unlock();
		}
	} else
		rc = __qeth_l2_set_online(card->gdev, 0);
out:
	qeth_set_allowed_threads(card, 0xffffffff, 0);
	if (card->dev)
		netif_device_attach(card->dev);
	if (rc)
		dev_warn(&card->gdev->dev, "The qeth device driver "
			"failed to recover an error on the device\n");
	return rc;
}

/* Returns zero if the command is successfully "consumed" */
static int qeth_l2_control_event(struct qeth_card *card,
					struct qeth_ipa_cmd *cmd)
{
	switch (cmd->hdr.command) {
	case IPA_CMD_SETBRIDGEPORT_OSA:
	case IPA_CMD_SETBRIDGEPORT_IQD:
		if (cmd->data.sbp.hdr.command_code ==
				IPA_SBP_BRIDGE_PORT_STATE_CHANGE) {
			qeth_bridge_state_change(card, cmd);
			return 0;
		} else
			return 1;
	case IPA_CMD_ADDRESS_CHANGE_NOTIF:
		qeth_bridge_host_event(card, cmd);
		return 0;
	default:
		return 1;
	}
}

struct qeth_discipline qeth_l2_discipline = {
	.devtype = &qeth_l2_devtype,
	.start_poll = qeth_qdio_start_poll,
	.input_handler = (qdio_handler_t *) qeth_qdio_input_handler,
	.output_handler = (qdio_handler_t *) qeth_qdio_output_handler,
	.process_rx_buffer = qeth_l2_process_inbound_buffer,
	.recover = qeth_l2_recover,
	.setup = qeth_l2_probe_device,
	.remove = qeth_l2_remove_device,
	.set_online = qeth_l2_set_online,
	.set_offline = qeth_l2_set_offline,
	.freeze = qeth_l2_pm_suspend,
	.thaw = qeth_l2_pm_resume,
	.restore = qeth_l2_pm_resume,
	.do_ioctl = NULL,
	.control_event_handler = qeth_l2_control_event,
};
EXPORT_SYMBOL_GPL(qeth_l2_discipline);

static int qeth_osn_send_control_data(struct qeth_card *card, int len,
			   struct qeth_cmd_buffer *iob)
{
	unsigned long flags;
	int rc = 0;

	QETH_CARD_TEXT(card, 5, "osndctrd");

	wait_event(card->wait_q,
		   atomic_cmpxchg(&card->write.irq_pending, 0, 1) == 0);
	qeth_prepare_control_data(card, len, iob);
	QETH_CARD_TEXT(card, 6, "osnoirqp");
	spin_lock_irqsave(get_ccwdev_lock(card->write.ccwdev), flags);
	rc = ccw_device_start(card->write.ccwdev, &card->write.ccw,
			      (addr_t) iob, 0, 0);
	spin_unlock_irqrestore(get_ccwdev_lock(card->write.ccwdev), flags);
	if (rc) {
		QETH_DBF_MESSAGE(2, "qeth_osn_send_control_data: "
			   "ccw_device_start rc = %i\n", rc);
		QETH_CARD_TEXT_(card, 2, " err%d", rc);
		qeth_release_buffer(iob->channel, iob);
		atomic_set(&card->write.irq_pending, 0);
		wake_up(&card->wait_q);
	}
	return rc;
}

static int qeth_osn_send_ipa_cmd(struct qeth_card *card,
			struct qeth_cmd_buffer *iob, int data_len)
{
	u16 s1, s2;

	QETH_CARD_TEXT(card, 4, "osndipa");

	qeth_prepare_ipa_cmd(card, iob, QETH_PROT_OSN2);
	s1 = (u16)(IPA_PDU_HEADER_SIZE + data_len);
	s2 = (u16)data_len;
	memcpy(QETH_IPA_PDU_LEN_TOTAL(iob->data), &s1, 2);
	memcpy(QETH_IPA_PDU_LEN_PDU1(iob->data), &s2, 2);
	memcpy(QETH_IPA_PDU_LEN_PDU2(iob->data), &s2, 2);
	memcpy(QETH_IPA_PDU_LEN_PDU3(iob->data), &s2, 2);
	return qeth_osn_send_control_data(card, s1, iob);
}

int qeth_osn_assist(struct net_device *dev, void *data, int data_len)
{
	struct qeth_cmd_buffer *iob;
	struct qeth_card *card;
	int rc;

	if (!dev)
		return -ENODEV;
	card = dev->ml_priv;
	if (!card)
		return -ENODEV;
	QETH_CARD_TEXT(card, 2, "osnsdmc");
	if (!qeth_card_hw_is_reachable(card))
		return -ENODEV;
	iob = qeth_wait_for_buffer(&card->write);
	memcpy(iob->data+IPA_PDU_HEADER_SIZE, data, data_len);
	rc = qeth_osn_send_ipa_cmd(card, iob, data_len);
	return rc;
}
EXPORT_SYMBOL(qeth_osn_assist);

int qeth_osn_register(unsigned char *read_dev_no, struct net_device **dev,
		  int (*assist_cb)(struct net_device *, void *),
		  int (*data_cb)(struct sk_buff *))
{
	struct qeth_card *card;

	*dev = qeth_l2_netdev_by_devno(read_dev_no);
	if (*dev == NULL)
		return -ENODEV;
	card = (*dev)->ml_priv;
	if (!card)
		return -ENODEV;
	QETH_CARD_TEXT(card, 2, "osnreg");
	if ((assist_cb == NULL) || (data_cb == NULL))
		return -EINVAL;
	card->osn_info.assist_cb = assist_cb;
	card->osn_info.data_cb = data_cb;
	return 0;
}
EXPORT_SYMBOL(qeth_osn_register);

void qeth_osn_deregister(struct net_device *dev)
{
	struct qeth_card *card;

	if (!dev)
		return;
	card = dev->ml_priv;
	if (!card)
		return;
	QETH_CARD_TEXT(card, 2, "osndereg");
	card->osn_info.assist_cb = NULL;
	card->osn_info.data_cb = NULL;
	return;
}
EXPORT_SYMBOL(qeth_osn_deregister);

/* SETBRIDGEPORT support, async notifications */

enum qeth_an_event_type {anev_reg_unreg, anev_abort, anev_reset};

/**
 * qeth_bridge_emit_host_event() - bridgeport address change notification
 * @card:  qeth_card structure pointer, for udev events.
 * @evtype:  "normal" register/unregister, or abort, or reset. For abort
 *	      and reset token and addr_lnid are unused and may be NULL.
 * @code:  event bitmask: high order bit 0x80 value 1 means removal of an
 *			  object, 0 - addition of an object.
 *			  0x01 - VLAN, 0x02 - MAC, 0x03 - VLAN and MAC.
 * @token: "network token" structure identifying physical address of the port.
 * @addr_lnid: pointer to structure with MAC address and VLAN ID.
 *
 * This function is called when registrations and deregistrations are
 * reported by the hardware, and also when notifications are enabled -
 * for all currently registered addresses.
 */
static void qeth_bridge_emit_host_event(struct qeth_card *card,
	enum qeth_an_event_type evtype,
	u8 code, struct net_if_token *token, struct mac_addr_lnid *addr_lnid)
{
	char str[7][32];
	char *env[8];
	int i = 0;

	switch (evtype) {
	case anev_reg_unreg:
		snprintf(str[i], sizeof(str[i]), "BRIDGEDHOST=%s",
				(code & IPA_ADDR_CHANGE_CODE_REMOVAL)
				? "deregister" : "register");
		env[i] = str[i]; i++;
		if (code & IPA_ADDR_CHANGE_CODE_VLANID) {
			snprintf(str[i], sizeof(str[i]), "VLAN=%d",
				addr_lnid->lnid);
			env[i] = str[i]; i++;
		}
		if (code & IPA_ADDR_CHANGE_CODE_MACADDR) {
			snprintf(str[i], sizeof(str[i]), "MAC=%pM",
				addr_lnid->mac);
			env[i] = str[i]; i++;
		}
		snprintf(str[i], sizeof(str[i]), "NTOK_BUSID=%x.%x.%04x",
			token->cssid, token->ssid, token->devnum);
		env[i] = str[i]; i++;
		snprintf(str[i], sizeof(str[i]), "NTOK_IID=%02x", token->iid);
		env[i] = str[i]; i++;
		snprintf(str[i], sizeof(str[i]), "NTOK_CHPID=%02x",
				token->chpid);
		env[i] = str[i]; i++;
		snprintf(str[i], sizeof(str[i]), "NTOK_CHID=%04x", token->chid);
		env[i] = str[i]; i++;
		break;
	case anev_abort:
		snprintf(str[i], sizeof(str[i]), "BRIDGEDHOST=abort");
		env[i] = str[i]; i++;
		break;
	case anev_reset:
		snprintf(str[i], sizeof(str[i]), "BRIDGEDHOST=reset");
		env[i] = str[i]; i++;
		break;
	}
	env[i] = NULL;
	kobject_uevent_env(&card->gdev->dev.kobj, KOBJ_CHANGE, env);
}

struct qeth_bridge_state_data {
	struct work_struct worker;
	struct qeth_card *card;
	struct qeth_sbp_state_change qports;
};

static void qeth_bridge_state_change_worker(struct work_struct *work)
{
	struct qeth_bridge_state_data *data =
		container_of(work, struct qeth_bridge_state_data, worker);
	/* We are only interested in the first entry - local port */
	struct qeth_sbp_port_entry *entry = &data->qports.entry[0];
	char env_locrem[32];
	char env_role[32];
	char env_state[32];
	char *env[] = {
		env_locrem,
		env_role,
		env_state,
		NULL
	};

	/* Role should not change by itself, but if it did, */
	/* information from the hardware is authoritative.  */
	mutex_lock(&data->card->conf_mutex);
	data->card->options.sbp.role = entry->role;
	mutex_unlock(&data->card->conf_mutex);

	snprintf(env_locrem, sizeof(env_locrem), "BRIDGEPORT=statechange");
	snprintf(env_role, sizeof(env_role), "ROLE=%s",
		(entry->role == QETH_SBP_ROLE_NONE) ? "none" :
		(entry->role == QETH_SBP_ROLE_PRIMARY) ? "primary" :
		(entry->role == QETH_SBP_ROLE_SECONDARY) ? "secondary" :
		"<INVALID>");
	snprintf(env_state, sizeof(env_state), "STATE=%s",
		(entry->state == QETH_SBP_STATE_INACTIVE) ? "inactive" :
		(entry->state == QETH_SBP_STATE_STANDBY) ? "standby" :
		(entry->state == QETH_SBP_STATE_ACTIVE) ? "active" :
		"<INVALID>");
	kobject_uevent_env(&data->card->gdev->dev.kobj,
				KOBJ_CHANGE, env);
	kfree(data);
}

static void qeth_bridge_state_change(struct qeth_card *card,
					struct qeth_ipa_cmd *cmd)
{
	struct qeth_sbp_state_change *qports =
		 &cmd->data.sbp.data.state_change;
	struct qeth_bridge_state_data *data;
	int extrasize;

	QETH_CARD_TEXT(card, 2, "brstchng");
	if (qports->entry_length != sizeof(struct qeth_sbp_port_entry)) {
		QETH_CARD_TEXT_(card, 2, "BPsz%04x", qports->entry_length);
		return;
	}
	extrasize = sizeof(struct qeth_sbp_port_entry) * qports->num_entries;
	data = kzalloc(sizeof(struct qeth_bridge_state_data) + extrasize,
		GFP_ATOMIC);
	if (!data) {
		QETH_CARD_TEXT(card, 2, "BPSalloc");
		return;
	}
	INIT_WORK(&data->worker, qeth_bridge_state_change_worker);
	data->card = card;
	memcpy(&data->qports, qports,
			sizeof(struct qeth_sbp_state_change) + extrasize);
	queue_work(qeth_wq, &data->worker);
}

struct qeth_bridge_host_data {
	struct work_struct worker;
	struct qeth_card *card;
	struct qeth_ipacmd_addr_change hostevs;
};

static void qeth_bridge_host_event_worker(struct work_struct *work)
{
	struct qeth_bridge_host_data *data =
		container_of(work, struct qeth_bridge_host_data, worker);
	int i;

	if (data->hostevs.lost_event_mask) {
		dev_info(&data->card->gdev->dev,
"Address notification from the Bridge Port stopped %s (%s)\n",
			data->card->dev->name,
			(data->hostevs.lost_event_mask == 0x01)
			? "Overflow"
			: (data->hostevs.lost_event_mask == 0x02)
			? "Bridge port state change"
			: "Unknown reason");
		mutex_lock(&data->card->conf_mutex);
		data->card->options.sbp.hostnotification = 0;
		mutex_unlock(&data->card->conf_mutex);
		qeth_bridge_emit_host_event(data->card, anev_abort,
			0, NULL, NULL);
	} else
		for (i = 0; i < data->hostevs.num_entries; i++) {
			struct qeth_ipacmd_addr_change_entry *entry =
					&data->hostevs.entry[i];
			qeth_bridge_emit_host_event(data->card,
					anev_reg_unreg,
					entry->change_code,
					&entry->token, &entry->addr_lnid);
		}
	kfree(data);
}

static void qeth_bridge_host_event(struct qeth_card *card,
					struct qeth_ipa_cmd *cmd)
{
	struct qeth_ipacmd_addr_change *hostevs =
		 &cmd->data.addrchange;
	struct qeth_bridge_host_data *data;
	int extrasize;

	QETH_CARD_TEXT(card, 2, "brhostev");
	if (cmd->hdr.return_code != 0x0000) {
		if (cmd->hdr.return_code == 0x0010) {
			if (hostevs->lost_event_mask == 0x00)
				hostevs->lost_event_mask = 0xff;
		} else {
			QETH_CARD_TEXT_(card, 2, "BPHe%04x",
				cmd->hdr.return_code);
			return;
		}
	}
	extrasize = sizeof(struct qeth_ipacmd_addr_change_entry) *
						hostevs->num_entries;
	data = kzalloc(sizeof(struct qeth_bridge_host_data) + extrasize,
		GFP_ATOMIC);
	if (!data) {
		QETH_CARD_TEXT(card, 2, "BPHalloc");
		return;
	}
	INIT_WORK(&data->worker, qeth_bridge_host_event_worker);
	data->card = card;
	memcpy(&data->hostevs, hostevs,
			sizeof(struct qeth_ipacmd_addr_change) + extrasize);
	queue_work(qeth_wq, &data->worker);
}

/* SETBRIDGEPORT support; sending commands */

struct _qeth_sbp_cbctl {
	u16 ipa_rc;
	u16 cmd_rc;
	union {
		u32 supported;
		struct {
			enum qeth_sbp_roles *role;
			enum qeth_sbp_states *state;
		} qports;
	} data;
};

/**
 * qeth_bridgeport_makerc() - derive "traditional" error from hardware codes.
 * @card:		      qeth_card structure pointer, for debug messages.
 * @cbctl:		      state structure with hardware return codes.
 * @setcmd:		      IPA command code
 *
 * Returns negative errno-compatible error indication or 0 on success.
 */
static int qeth_bridgeport_makerc(struct qeth_card *card,
	struct _qeth_sbp_cbctl *cbctl, enum qeth_ipa_sbp_cmd setcmd)
{
	int rc;
	int is_iqd = (card->info.type == QETH_CARD_TYPE_IQD);

	if ((is_iqd && (cbctl->ipa_rc == IPA_RC_SUCCESS)) ||
	    (!is_iqd && (cbctl->ipa_rc == cbctl->cmd_rc)))
		switch (cbctl->cmd_rc) {
		case IPA_RC_SUCCESS:
			rc = 0;
			break;
		case IPA_RC_L2_UNSUPPORTED_CMD:
		case IPA_RC_UNSUPPORTED_COMMAND:
			rc = -EOPNOTSUPP;
			break;
		case IPA_RC_SBP_OSA_NOT_CONFIGURED:
		case IPA_RC_SBP_IQD_NOT_CONFIGURED:
			rc = -ENODEV; /* maybe not the best code here? */
			dev_err(&card->gdev->dev,
	"The device is not configured as a Bridge Port\n");
			break;
		case IPA_RC_SBP_OSA_OS_MISMATCH:
		case IPA_RC_SBP_IQD_OS_MISMATCH:
			rc = -EPERM;
			dev_err(&card->gdev->dev,
	"A Bridge Port is already configured by a different operating system\n");
			break;
		case IPA_RC_SBP_OSA_ANO_DEV_PRIMARY:
		case IPA_RC_SBP_IQD_ANO_DEV_PRIMARY:
			switch (setcmd) {
			case IPA_SBP_SET_PRIMARY_BRIDGE_PORT:
				rc = -EEXIST;
				dev_err(&card->gdev->dev,
	"The LAN already has a primary Bridge Port\n");
				break;
			case IPA_SBP_SET_SECONDARY_BRIDGE_PORT:
				rc = -EBUSY;
				dev_err(&card->gdev->dev,
	"The device is already a primary Bridge Port\n");
				break;
			default:
				rc = -EIO;
			}
			break;
		case IPA_RC_SBP_OSA_CURRENT_SECOND:
		case IPA_RC_SBP_IQD_CURRENT_SECOND:
			rc = -EBUSY;
			dev_err(&card->gdev->dev,
	"The device is already a secondary Bridge Port\n");
			break;
		case IPA_RC_SBP_OSA_LIMIT_SECOND:
		case IPA_RC_SBP_IQD_LIMIT_SECOND:
			rc = -EEXIST;
			dev_err(&card->gdev->dev,
	"The LAN cannot have more secondary Bridge Ports\n");
			break;
		case IPA_RC_SBP_OSA_CURRENT_PRIMARY:
		case IPA_RC_SBP_IQD_CURRENT_PRIMARY:
			rc = -EBUSY;
			dev_err(&card->gdev->dev,
	"The device is already a primary Bridge Port\n");
			break;
		case IPA_RC_SBP_OSA_NOT_AUTHD_BY_ZMAN:
		case IPA_RC_SBP_IQD_NOT_AUTHD_BY_ZMAN:
			rc = -EACCES;
			dev_err(&card->gdev->dev,
	"The device is not authorized to be a Bridge Port\n");
			break;
		default:
			rc = -EIO;
		}
	else
		switch (cbctl->ipa_rc) {
		case IPA_RC_NOTSUPP:
			rc = -EOPNOTSUPP;
			break;
		case IPA_RC_UNSUPPORTED_COMMAND:
			rc = -EOPNOTSUPP;
			break;
		default:
			rc = -EIO;
		}

	if (rc) {
		QETH_CARD_TEXT_(card, 2, "SBPi%04x", cbctl->ipa_rc);
		QETH_CARD_TEXT_(card, 2, "SBPc%04x", cbctl->cmd_rc);
	}
	return rc;
}

static struct qeth_cmd_buffer *qeth_sbp_build_cmd(struct qeth_card *card,
						  enum qeth_ipa_sbp_cmd sbp_cmd,
						  unsigned int cmd_length)
{
	enum qeth_ipa_cmds ipa_cmd = (card->info.type == QETH_CARD_TYPE_IQD) ?
					IPA_CMD_SETBRIDGEPORT_IQD :
					IPA_CMD_SETBRIDGEPORT_OSA;
	struct qeth_cmd_buffer *iob;
	struct qeth_ipa_cmd *cmd;

	iob = qeth_get_ipacmd_buffer(card, ipa_cmd, 0);
	if (!iob)
		return iob;
	cmd = (struct qeth_ipa_cmd *)(iob->data+IPA_PDU_HEADER_SIZE);
	cmd->data.sbp.hdr.cmdlength = sizeof(struct qeth_ipacmd_sbp_hdr) +
				      cmd_length;
	cmd->data.sbp.hdr.command_code = sbp_cmd;
	cmd->data.sbp.hdr.used_total = 1;
	cmd->data.sbp.hdr.seq_no = 1;
	return iob;
}

static int qeth_bridgeport_query_support_cb(struct qeth_card *card,
	struct qeth_reply *reply, unsigned long data)
{
	struct qeth_ipa_cmd *cmd = (struct qeth_ipa_cmd *) data;
	struct _qeth_sbp_cbctl *cbctl = (struct _qeth_sbp_cbctl *)reply->param;
	QETH_CARD_TEXT(card, 2, "brqsupcb");
	cbctl->ipa_rc = cmd->hdr.return_code;
	cbctl->cmd_rc = cmd->data.sbp.hdr.return_code;
	if ((cbctl->ipa_rc == 0) && (cbctl->cmd_rc == 0)) {
		cbctl->data.supported =
			cmd->data.sbp.data.query_cmds_supp.supported_cmds;
	} else {
		cbctl->data.supported = 0;
	}
	return 0;
}

/**
 * qeth_bridgeport_query_support() - store bitmask of supported subfunctions.
 * @card:			     qeth_card structure pointer.
 *
 * Sets bitmask of supported setbridgeport subfunctions in the qeth_card
 * strucutre: card->options.sbp.supported_funcs.
 */
static void qeth_bridgeport_query_support(struct qeth_card *card)
{
	struct qeth_cmd_buffer *iob;
	struct _qeth_sbp_cbctl cbctl;

	QETH_CARD_TEXT(card, 2, "brqsuppo");
	iob = qeth_sbp_build_cmd(card, IPA_SBP_QUERY_COMMANDS_SUPPORTED,
				 sizeof(struct qeth_sbp_query_cmds_supp));
	if (!iob)
		return;
	if (qeth_send_ipa_cmd(card, iob, qeth_bridgeport_query_support_cb,
							(void *)&cbctl) ||
	    qeth_bridgeport_makerc(card, &cbctl,
					IPA_SBP_QUERY_COMMANDS_SUPPORTED)) {
		/* non-zero makerc signifies failure, and produce messages */
		card->options.sbp.role = QETH_SBP_ROLE_NONE;
		return;
	}
	card->options.sbp.supported_funcs = cbctl.data.supported;
}

static int qeth_bridgeport_query_ports_cb(struct qeth_card *card,
	struct qeth_reply *reply, unsigned long data)
{
	struct qeth_ipa_cmd *cmd = (struct qeth_ipa_cmd *) data;
	struct qeth_sbp_query_ports *qports = &cmd->data.sbp.data.query_ports;
	struct _qeth_sbp_cbctl *cbctl = (struct _qeth_sbp_cbctl *)reply->param;

	QETH_CARD_TEXT(card, 2, "brqprtcb");
	cbctl->ipa_rc = cmd->hdr.return_code;
	cbctl->cmd_rc = cmd->data.sbp.hdr.return_code;
	if ((cbctl->ipa_rc != 0) || (cbctl->cmd_rc != 0))
		return 0;
	if (qports->entry_length != sizeof(struct qeth_sbp_port_entry)) {
		cbctl->cmd_rc = 0xffff;
		QETH_CARD_TEXT_(card, 2, "SBPs%04x", qports->entry_length);
		return 0;
	}
	/* first entry contains the state of the local port */
	if (qports->num_entries > 0) {
		if (cbctl->data.qports.role)
			*cbctl->data.qports.role = qports->entry[0].role;
		if (cbctl->data.qports.state)
			*cbctl->data.qports.state = qports->entry[0].state;
	}
	return 0;
}

/**
 * qeth_bridgeport_query_ports() - query local bridgeport status.
 * @card:			   qeth_card structure pointer.
 * @role:   Role of the port: 0-none, 1-primary, 2-secondary.
 * @state:  State of the port: 0-inactive, 1-standby, 2-active.
 *
 * Returns negative errno-compatible error indication or 0 on success.
 *
 * 'role' and 'state' are not updated in case of hardware operation failure.
 */
int qeth_bridgeport_query_ports(struct qeth_card *card,
	enum qeth_sbp_roles *role, enum qeth_sbp_states *state)
{
	int rc = 0;
	struct qeth_cmd_buffer *iob;
	struct _qeth_sbp_cbctl cbctl = {
		.data = {
			.qports = {
				.role = role,
				.state = state,
			},
		},
	};

	QETH_CARD_TEXT(card, 2, "brqports");
	if (!(card->options.sbp.supported_funcs & IPA_SBP_QUERY_BRIDGE_PORTS))
		return -EOPNOTSUPP;
	iob = qeth_sbp_build_cmd(card, IPA_SBP_QUERY_BRIDGE_PORTS, 0);
	if (!iob)
		return -ENOMEM;
	rc = qeth_send_ipa_cmd(card, iob, qeth_bridgeport_query_ports_cb,
				(void *)&cbctl);
	if (rc < 0)
		return rc;
	return qeth_bridgeport_makerc(card, &cbctl, IPA_SBP_QUERY_BRIDGE_PORTS);
}
EXPORT_SYMBOL_GPL(qeth_bridgeport_query_ports);

static int qeth_bridgeport_set_cb(struct qeth_card *card,
	struct qeth_reply *reply, unsigned long data)
{
	struct qeth_ipa_cmd *cmd = (struct qeth_ipa_cmd *)data;
	struct _qeth_sbp_cbctl *cbctl = (struct _qeth_sbp_cbctl *)reply->param;
	QETH_CARD_TEXT(card, 2, "brsetrcb");
	cbctl->ipa_rc = cmd->hdr.return_code;
	cbctl->cmd_rc = cmd->data.sbp.hdr.return_code;
	return 0;
}

/**
 * qeth_bridgeport_setrole() - Assign primary role to the port.
 * @card:		       qeth_card structure pointer.
 * @role:		       Role to assign.
 *
 * Returns negative errno-compatible error indication or 0 on success.
 */
int qeth_bridgeport_setrole(struct qeth_card *card, enum qeth_sbp_roles role)
{
	int rc = 0;
	int cmdlength;
	struct qeth_cmd_buffer *iob;
	struct _qeth_sbp_cbctl cbctl;
	enum qeth_ipa_sbp_cmd setcmd;

	QETH_CARD_TEXT(card, 2, "brsetrol");
	switch (role) {
	case QETH_SBP_ROLE_NONE:
		setcmd = IPA_SBP_RESET_BRIDGE_PORT_ROLE;
		cmdlength = sizeof(struct qeth_sbp_reset_role);
		break;
	case QETH_SBP_ROLE_PRIMARY:
		setcmd = IPA_SBP_SET_PRIMARY_BRIDGE_PORT;
		cmdlength = sizeof(struct qeth_sbp_set_primary);
		break;
	case QETH_SBP_ROLE_SECONDARY:
		setcmd = IPA_SBP_SET_SECONDARY_BRIDGE_PORT;
		cmdlength = sizeof(struct qeth_sbp_set_secondary);
		break;
	default:
		return -EINVAL;
	}
	if (!(card->options.sbp.supported_funcs & setcmd))
		return -EOPNOTSUPP;
	iob = qeth_sbp_build_cmd(card, setcmd, cmdlength);
	if (!iob)
		return -ENOMEM;
	rc = qeth_send_ipa_cmd(card, iob, qeth_bridgeport_set_cb,
				(void *)&cbctl);
	if (rc < 0)
		return rc;
	return qeth_bridgeport_makerc(card, &cbctl, setcmd);
}

/**
 * qeth_anset_makerc() - derive "traditional" error from hardware codes.
 * @card:		      qeth_card structure pointer, for debug messages.
 *
 * Returns negative errno-compatible error indication or 0 on success.
 */
static int qeth_anset_makerc(struct qeth_card *card, int pnso_rc, u16 response)
{
	int rc;

	if (pnso_rc == 0)
		switch (response) {
		case 0x0001:
			rc = 0;
			break;
		case 0x0004:
		case 0x0100:
		case 0x0106:
			rc = -EOPNOTSUPP;
			dev_err(&card->gdev->dev,
				"Setting address notification failed\n");
			break;
		case 0x0107:
			rc = -EAGAIN;
			break;
		default:
			rc = -EIO;
		}
	else
		rc = -EIO;

	if (rc) {
		QETH_CARD_TEXT_(card, 2, "SBPp%04x", pnso_rc);
		QETH_CARD_TEXT_(card, 2, "SBPr%04x", response);
	}
	return rc;
}

static void qeth_bridgeport_an_set_cb(void *priv,
		enum qdio_brinfo_entry_type type, void *entry)
{
	struct qeth_card *card = (struct qeth_card *)priv;
	struct qdio_brinfo_entry_l2 *l2entry;
	u8 code;

	if (type != l2_addr_lnid) {
		WARN_ON_ONCE(1);
		return;
	}

	l2entry = (struct qdio_brinfo_entry_l2 *)entry;
	code = IPA_ADDR_CHANGE_CODE_MACADDR;
	if (l2entry->addr_lnid.lnid)
		code |= IPA_ADDR_CHANGE_CODE_VLANID;
	qeth_bridge_emit_host_event(card, anev_reg_unreg, code,
		(struct net_if_token *)&l2entry->nit,
		(struct mac_addr_lnid *)&l2entry->addr_lnid);
}

/**
 * qeth_bridgeport_an_set() - Enable or disable bridgeport address notification
 * @card:		      qeth_card structure pointer.
 * @enable:		      0 - disable, non-zero - enable notifications
 *
 * Returns negative errno-compatible error indication or 0 on success.
 *
 * On enable, emits a series of address notifications udev events for all
 * currently registered hosts.
 */
int qeth_bridgeport_an_set(struct qeth_card *card, int enable)
{
	int rc;
	u16 response;
	struct ccw_device *ddev;
	struct subchannel_id schid;

	if (!card)
		return -EINVAL;
	if (!card->options.sbp.supported_funcs)
		return -EOPNOTSUPP;
	ddev = CARD_DDEV(card);
	ccw_device_get_schid(ddev, &schid);

	if (enable) {
		qeth_bridge_emit_host_event(card, anev_reset, 0, NULL, NULL);
		rc = qdio_pnso_brinfo(schid, 1, &response,
			qeth_bridgeport_an_set_cb, card);
	} else
		rc = qdio_pnso_brinfo(schid, 0, &response, NULL, NULL);
	return qeth_anset_makerc(card, rc, response);
}
EXPORT_SYMBOL_GPL(qeth_bridgeport_an_set);

static bool qeth_bridgeport_is_in_use(struct qeth_card *card)
{
	return (card->options.sbp.role || card->options.sbp.reflect_promisc ||
		card->options.sbp.hostnotification);
}

/* VNIC Characteristics support */

/* handle VNICC IPA command return codes; convert to error codes */
static int qeth_l2_vnicc_makerc(struct qeth_card *card, int ipa_rc)
{
	int rc;

	switch (ipa_rc) {
	case IPA_RC_SUCCESS:
		return ipa_rc;
	case IPA_RC_L2_UNSUPPORTED_CMD:
	case IPA_RC_NOTSUPP:
		rc = -EOPNOTSUPP;
		break;
	case IPA_RC_VNICC_OOSEQ:
		rc = -EALREADY;
		break;
	case IPA_RC_VNICC_VNICBP:
		rc = -EBUSY;
		break;
	case IPA_RC_L2_ADDR_TABLE_FULL:
		rc = -ENOSPC;
		break;
	case IPA_RC_L2_MAC_NOT_AUTH_BY_ADP:
		rc = -EACCES;
		break;
	default:
		rc = -EIO;
	}

	QETH_CARD_TEXT_(card, 2, "err%04x", ipa_rc);
	return rc;
}

/* generic VNICC request call back control */
struct _qeth_l2_vnicc_request_cbctl {
	u32 sub_cmd;
	struct {
		u32 vnic_char;
		u32 timeout;
	} param;
	struct {
		union{
			u32 *sup_cmds;
			u32 *timeout;
		};
	} result;
};

/* generic VNICC request call back */
static int qeth_l2_vnicc_request_cb(struct qeth_card *card,
				    struct qeth_reply *reply,
				    unsigned long data)
{
	struct _qeth_l2_vnicc_request_cbctl *cbctl =
		(struct _qeth_l2_vnicc_request_cbctl *) reply->param;
	struct qeth_ipa_cmd *cmd = (struct qeth_ipa_cmd *) data;
	struct qeth_ipacmd_vnicc *rep = &cmd->data.vnicc;

	QETH_CARD_TEXT(card, 2, "vniccrcb");
	if (cmd->hdr.return_code)
		return 0;
	/* return results to caller */
	card->options.vnicc.sup_chars = rep->hdr.sup;
	card->options.vnicc.cur_chars = rep->hdr.cur;

	if (cbctl->sub_cmd == IPA_VNICC_QUERY_CMDS)
		*cbctl->result.sup_cmds = rep->query_cmds.sup_cmds;

	if (cbctl->sub_cmd == IPA_VNICC_GET_TIMEOUT)
		*cbctl->result.timeout = rep->getset_timeout.timeout;

	return 0;
}

/* generic VNICC request */
static int qeth_l2_vnicc_request(struct qeth_card *card,
				 struct _qeth_l2_vnicc_request_cbctl *cbctl)
{
	struct qeth_ipacmd_vnicc *req;
	struct qeth_cmd_buffer *iob;
	struct qeth_ipa_cmd *cmd;
	int rc;

	QETH_CARD_TEXT(card, 2, "vniccreq");

	/* get new buffer for request */
	iob = qeth_get_ipacmd_buffer(card, IPA_CMD_VNICC, 0);
	if (!iob)
		return -ENOMEM;

	/* create header for request */
	cmd = (struct qeth_ipa_cmd *)(iob->data + IPA_PDU_HEADER_SIZE);
	req = &cmd->data.vnicc;

	/* create sub command header for request */
	req->sub_hdr.data_length = sizeof(req->sub_hdr);
	req->sub_hdr.sub_command = cbctl->sub_cmd;

	/* create sub command specific request fields */
	switch (cbctl->sub_cmd) {
	case IPA_VNICC_QUERY_CHARS:
		break;
	case IPA_VNICC_QUERY_CMDS:
		req->sub_hdr.data_length += sizeof(req->query_cmds);
		req->query_cmds.vnic_char = cbctl->param.vnic_char;
		break;
	case IPA_VNICC_ENABLE:
	case IPA_VNICC_DISABLE:
		req->sub_hdr.data_length += sizeof(req->set_char);
		req->set_char.vnic_char = cbctl->param.vnic_char;
		break;
	case IPA_VNICC_SET_TIMEOUT:
		req->getset_timeout.timeout = cbctl->param.timeout;
		/* fallthrough */
	case IPA_VNICC_GET_TIMEOUT:
		req->sub_hdr.data_length += sizeof(req->getset_timeout);
		req->getset_timeout.vnic_char = cbctl->param.vnic_char;
		break;
	default:
		qeth_release_buffer(iob->channel, iob);
		return -EOPNOTSUPP;
	}

	/* send request */
	rc = qeth_send_ipa_cmd(card, iob, qeth_l2_vnicc_request_cb,
			       (void *) cbctl);

	return qeth_l2_vnicc_makerc(card, rc);
}

/* VNICC query VNIC characteristics request */
static int qeth_l2_vnicc_query_chars(struct qeth_card *card)
{
	struct _qeth_l2_vnicc_request_cbctl cbctl;

	/* prepare callback control */
	cbctl.sub_cmd = IPA_VNICC_QUERY_CHARS;

	QETH_CARD_TEXT(card, 2, "vniccqch");
	return qeth_l2_vnicc_request(card, &cbctl);
}

/* VNICC query sub commands request */
static int qeth_l2_vnicc_query_cmds(struct qeth_card *card, u32 vnic_char,
				    u32 *sup_cmds)
{
	struct _qeth_l2_vnicc_request_cbctl cbctl;

	/* prepare callback control */
	cbctl.sub_cmd = IPA_VNICC_QUERY_CMDS;
	cbctl.param.vnic_char = vnic_char;
	cbctl.result.sup_cmds = sup_cmds;

	QETH_CARD_TEXT(card, 2, "vniccqcm");
	return qeth_l2_vnicc_request(card, &cbctl);
}

/* VNICC enable/disable characteristic request */
static int qeth_l2_vnicc_set_char(struct qeth_card *card, u32 vnic_char,
				      u32 cmd)
{
	struct _qeth_l2_vnicc_request_cbctl cbctl;

	/* prepare callback control */
	cbctl.sub_cmd = cmd;
	cbctl.param.vnic_char = vnic_char;

	QETH_CARD_TEXT(card, 2, "vniccedc");
	return qeth_l2_vnicc_request(card, &cbctl);
}

/* VNICC get/set timeout for characteristic request */
static int qeth_l2_vnicc_getset_timeout(struct qeth_card *card, u32 vnicc,
					u32 cmd, u32 *timeout)
{
	struct _qeth_l2_vnicc_request_cbctl cbctl;

	/* prepare callback control */
	cbctl.sub_cmd = cmd;
	cbctl.param.vnic_char = vnicc;
	if (cmd == IPA_VNICC_SET_TIMEOUT)
		cbctl.param.timeout = *timeout;
	if (cmd == IPA_VNICC_GET_TIMEOUT)
		cbctl.result.timeout = timeout;

	QETH_CARD_TEXT(card, 2, "vniccgst");
	return qeth_l2_vnicc_request(card, &cbctl);
}

/* set current VNICC flag state; called from sysfs store function */
int qeth_l2_vnicc_set_state(struct qeth_card *card, u32 vnicc, bool state)
{
	int rc = 0;
	u32 cmd;

	QETH_CARD_TEXT(card, 2, "vniccsch");

	/* do not change anything if BridgePort is enabled */
	if (qeth_bridgeport_is_in_use(card))
		return -EBUSY;

	/* check if characteristic and enable/disable are supported */
	if (!(card->options.vnicc.sup_chars & vnicc) ||
	    !(card->options.vnicc.set_char_sup & vnicc))
		return -EOPNOTSUPP;

	/* set enable/disable command and store wanted characteristic */
	if (state) {
		cmd = IPA_VNICC_ENABLE;
		card->options.vnicc.wanted_chars |= vnicc;
	} else {
		cmd = IPA_VNICC_DISABLE;
		card->options.vnicc.wanted_chars &= ~vnicc;
	}

	/* do we need to do anything? */
	if (card->options.vnicc.cur_chars == card->options.vnicc.wanted_chars)
		return rc;

	/* if card is not ready, simply stop here */
	if (!qeth_card_hw_is_reachable(card)) {
		if (state)
			card->options.vnicc.cur_chars |= vnicc;
		else
			card->options.vnicc.cur_chars &= ~vnicc;
		return rc;
	}

	rc = qeth_l2_vnicc_set_char(card, vnicc, cmd);
	if (rc)
		card->options.vnicc.wanted_chars =
			card->options.vnicc.cur_chars;
	else {
		/* successful online VNICC change; handle special cases */
		if (state && vnicc == QETH_VNICC_RX_BCAST)
			card->options.vnicc.rx_bcast_enabled = true;
		if (!state && vnicc == QETH_VNICC_LEARNING)
			qeth_l2_vnicc_recover_timeout(card, vnicc,
					&card->options.vnicc.learning_timeout);
	}

	return rc;
}

/* get current VNICC flag state; called from sysfs show function */
int qeth_l2_vnicc_get_state(struct qeth_card *card, u32 vnicc, bool *state)
{
	int rc = 0;

	QETH_CARD_TEXT(card, 2, "vniccgch");

	/* do not get anything if BridgePort is enabled */
	if (qeth_bridgeport_is_in_use(card))
		return -EBUSY;

	/* check if characteristic is supported */
	if (!(card->options.vnicc.sup_chars & vnicc))
		return -EOPNOTSUPP;

	/* if card is ready, query current VNICC state */
	if (qeth_card_hw_is_reachable(card))
		rc = qeth_l2_vnicc_query_chars(card);

	*state = (card->options.vnicc.cur_chars & vnicc) ? true : false;
	return rc;
}

/* set VNICC timeout; called from sysfs store function. Currently, only learning
 * supports timeout
 */
int qeth_l2_vnicc_set_timeout(struct qeth_card *card, u32 timeout)
{
	int rc = 0;

	QETH_CARD_TEXT(card, 2, "vniccsto");

	/* do not change anything if BridgePort is enabled */
	if (qeth_bridgeport_is_in_use(card))
		return -EBUSY;

	/* check if characteristic and set_timeout are supported */
	if (!(card->options.vnicc.sup_chars & QETH_VNICC_LEARNING) ||
	    !(card->options.vnicc.getset_timeout_sup & QETH_VNICC_LEARNING))
		return -EOPNOTSUPP;

	/* do we need to do anything? */
	if (card->options.vnicc.learning_timeout == timeout)
		return rc;

	/* if card is not ready, simply store the value internally and return */
	if (!qeth_card_hw_is_reachable(card)) {
		card->options.vnicc.learning_timeout = timeout;
		return rc;
	}

	/* send timeout value to card; if successful, store value internally */
	rc = qeth_l2_vnicc_getset_timeout(card, QETH_VNICC_LEARNING,
					  IPA_VNICC_SET_TIMEOUT, &timeout);
	if (!rc)
		card->options.vnicc.learning_timeout = timeout;

	return rc;
}

/* get current VNICC timeout; called from sysfs show function. Currently, only
 * learning supports timeout
 */
int qeth_l2_vnicc_get_timeout(struct qeth_card *card, u32 *timeout)
{
	int rc = 0;

	QETH_CARD_TEXT(card, 2, "vniccgto");

	/* do not get anything if BridgePort is enabled */
	if (qeth_bridgeport_is_in_use(card))
		return -EBUSY;

	/* check if characteristic and get_timeout are supported */
	if (!(card->options.vnicc.sup_chars & QETH_VNICC_LEARNING) ||
	    !(card->options.vnicc.getset_timeout_sup & QETH_VNICC_LEARNING))
		return -EOPNOTSUPP;
	/* if card is ready, get timeout. Otherwise, just return stored value */
	*timeout = card->options.vnicc.learning_timeout;
	if (qeth_card_hw_is_reachable(card))
		rc = qeth_l2_vnicc_getset_timeout(card, QETH_VNICC_LEARNING,
						  IPA_VNICC_GET_TIMEOUT,
						  timeout);

	return rc;
}

/* check if VNICC is currently enabled */
bool qeth_l2_vnicc_is_in_use(struct qeth_card *card)
{
	/* if everything is turned off, VNICC is not active */
	if (!card->options.vnicc.cur_chars)
		return false;
	/* default values are only OK if rx_bcast was not enabled by user
	 * or the card is offline.
	 */
	if (card->options.vnicc.cur_chars == QETH_VNICC_DEFAULT) {
		if (!card->options.vnicc.rx_bcast_enabled ||
		    !qeth_card_hw_is_reachable(card))
			return false;
	}
	return true;
}

/* recover user timeout setting */
static bool qeth_l2_vnicc_recover_timeout(struct qeth_card *card, u32 vnicc,
					  u32 *timeout)
{
	if (card->options.vnicc.sup_chars & vnicc &&
	    card->options.vnicc.getset_timeout_sup & vnicc &&
	    !qeth_l2_vnicc_getset_timeout(card, vnicc, IPA_VNICC_SET_TIMEOUT,
					  timeout))
		return false;
	*timeout = QETH_VNICC_DEFAULT_TIMEOUT;
	return true;
}

/* recover user characteristic setting */
static bool qeth_l2_vnicc_recover_char(struct qeth_card *card, u32 vnicc,
				       bool enable)
{
	u32 cmd = enable ? IPA_VNICC_ENABLE : IPA_VNICC_DISABLE;

	if (card->options.vnicc.sup_chars & vnicc &&
	    card->options.vnicc.set_char_sup & vnicc &&
	    !qeth_l2_vnicc_set_char(card, vnicc, cmd))
		return false;
	card->options.vnicc.wanted_chars &= ~vnicc;
	card->options.vnicc.wanted_chars |= QETH_VNICC_DEFAULT & vnicc;
	return true;
}

/* (re-)initialize VNICC */
static void qeth_l2_vnicc_init(struct qeth_card *card)
{
	u32 *timeout = &card->options.vnicc.learning_timeout;
	unsigned int chars_len, i;
	unsigned long chars_tmp;
	u32 sup_cmds, vnicc;
	bool enable, error;

	QETH_CARD_TEXT(card, 2, "vniccini");
	/* reset rx_bcast */
	card->options.vnicc.rx_bcast_enabled = 0;
	/* initial query and storage of VNIC characteristics */
	if (qeth_l2_vnicc_query_chars(card)) {
		if (card->options.vnicc.wanted_chars != QETH_VNICC_DEFAULT ||
		    *timeout != QETH_VNICC_DEFAULT_TIMEOUT)
			dev_err(&card->gdev->dev, "Configuring the VNIC characteristics failed\n");
		/* fail quietly if user didn't change the default config */
		card->options.vnicc.sup_chars = 0;
		card->options.vnicc.cur_chars = 0;
		card->options.vnicc.wanted_chars = QETH_VNICC_DEFAULT;
		return;
	}
	/* get supported commands for each supported characteristic */
	chars_tmp = card->options.vnicc.sup_chars;
	chars_len = sizeof(card->options.vnicc.sup_chars) * BITS_PER_BYTE;
	for_each_set_bit(i, &chars_tmp, chars_len) {
		vnicc = BIT(i);
		qeth_l2_vnicc_query_cmds(card, vnicc, &sup_cmds);
		if (!(sup_cmds & IPA_VNICC_SET_TIMEOUT) ||
		    !(sup_cmds & IPA_VNICC_GET_TIMEOUT))
			card->options.vnicc.getset_timeout_sup &= ~vnicc;
		if (!(sup_cmds & IPA_VNICC_ENABLE) ||
		    !(sup_cmds & IPA_VNICC_DISABLE))
			card->options.vnicc.set_char_sup &= ~vnicc;
	}
	/* enforce assumed default values and recover settings, if changed  */
	error = qeth_l2_vnicc_recover_timeout(card, QETH_VNICC_LEARNING,
					      timeout);
	chars_tmp = card->options.vnicc.wanted_chars ^ QETH_VNICC_DEFAULT;
	chars_tmp |= QETH_VNICC_BRIDGE_INVISIBLE;
	chars_len = sizeof(card->options.vnicc.wanted_chars) * BITS_PER_BYTE;
	for_each_set_bit(i, &chars_tmp, chars_len) {
		vnicc = BIT(i);
		enable = card->options.vnicc.wanted_chars & vnicc;
		error |= qeth_l2_vnicc_recover_char(card, vnicc, enable);
	}
	if (error)
		dev_err(&card->gdev->dev, "Configuring the VNIC characteristics failed\n");
}

/* configure default values of VNIC characteristics */
static void qeth_l2_vnicc_set_defaults(struct qeth_card *card)
{
	/* characteristics values */
	card->options.vnicc.sup_chars = QETH_VNICC_ALL;
	card->options.vnicc.cur_chars = QETH_VNICC_DEFAULT;
	card->options.vnicc.learning_timeout = QETH_VNICC_DEFAULT_TIMEOUT;
	/* supported commands */
	card->options.vnicc.set_char_sup = QETH_VNICC_ALL;
	card->options.vnicc.getset_timeout_sup = QETH_VNICC_LEARNING;
	/* settings wanted by users */
	card->options.vnicc.wanted_chars = QETH_VNICC_DEFAULT;
}

module_init(qeth_l2_init);
module_exit(qeth_l2_exit);
MODULE_AUTHOR("Frank Blaschka <frank.blaschka@de.ibm.com>");
MODULE_DESCRIPTION("qeth layer 2 discipline");
MODULE_LICENSE("GPL");<|MERGE_RESOLUTION|>--- conflicted
+++ resolved
@@ -109,13 +109,8 @@
 	if (!iob)
 		return -ENOMEM;
 	cmd = (struct qeth_ipa_cmd *)(iob->data+IPA_PDU_HEADER_SIZE);
-<<<<<<< HEAD
-	cmd->data.setdelmac.mac_length = OSA_ADDR_LEN;
-	memcpy(&cmd->data.setdelmac.mac, mac, OSA_ADDR_LEN);
-=======
 	cmd->data.setdelmac.mac_length = ETH_ALEN;
 	ether_addr_copy(cmd->data.setdelmac.mac, mac);
->>>>>>> 661e50bc
 	return qeth_setdelmac_makerc(card, qeth_send_ipa_cmd(card, iob,
 					   NULL, NULL));
 }
