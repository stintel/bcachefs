--- conflicted
+++ resolved
@@ -221,7 +221,6 @@
 
 		cur_start_addr = sg_dma_address(sg);
 		len = sg_dma_len(sg);
-<<<<<<< HEAD
 	}
 
 	/* Handle the last block */
@@ -238,24 +237,6 @@
 			goto out;
 	}
 
-=======
-	}
-
-	/* Handle the last block */
-	if (len > 0) {
-		/*
-		 * If len is malaligned, write an extra mtt entry to cover
-		 * the misaligned area (round up the division)
-		 */
-		err = mlx4_ib_umem_write_mtt_block(dev, mtt, mtt_size,
-						   mtt_shift, len,
-						   cur_start_addr, pages,
-						   &start_index, &npages);
-		if (err)
-			goto out;
-	}
-
->>>>>>> 5fa4ec9c
 	if (npages)
 		err = mlx4_write_mtt(dev->dev, mtt, start_index, npages, pages);
 
